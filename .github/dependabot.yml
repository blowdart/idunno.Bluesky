version: 2
updates:
- package-ecosystem: nuget
  directory: "/"
  schedule:
    interval: daily
  ignore:
    - dependency-name: "Microsoft.Extensions.Logging"
      update-types: ["version-update:semver-major"]
<<<<<<< HEAD
    - dependency-name: "Microsoft.Extensions.Http"
=======
    - dependency-name: "Microsoft.Extensions.Logging.Console"
>>>>>>> ee706b63
      update-types: ["version-update:semver-major"]
    - dependency-name: "System.Runtime.Caching"
      update-types: ["version-update:semver-major"]
  reviewers:
    - "blowdart"

- package-ecosystem: "github-actions"
  directory: "/"
  schedule:
    interval: "daily"
  reviewers:
    - "blowdart"<|MERGE_RESOLUTION|>--- conflicted
+++ resolved
@@ -7,11 +7,9 @@
   ignore:
     - dependency-name: "Microsoft.Extensions.Logging"
       update-types: ["version-update:semver-major"]
-<<<<<<< HEAD
+    - dependency-name: "Microsoft.Extensions.Logging.Console"
+      update-types: ["version-update:semver-major"]
     - dependency-name: "Microsoft.Extensions.Http"
-=======
-    - dependency-name: "Microsoft.Extensions.Logging.Console"
->>>>>>> ee706b63
       update-types: ["version-update:semver-major"]
     - dependency-name: "System.Runtime.Caching"
       update-types: ["version-update:semver-major"]
