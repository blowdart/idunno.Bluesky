--- conflicted
+++ resolved
@@ -20,13 +20,8 @@
     <PackageVersion Include="Microsoft.Extensions.Logging.Console" Version="8.0.1" />
     <PackageVersion Include="Microsoft.NET.Test.Sdk" Version="17.13.0" />
     <PackageVersion Include="Microsoft.CodeCoverage" Version="17.13.0" />
-<<<<<<< HEAD
-    <PackageVersion Include="xunit.v3" Version="2.0.1" />
+    <PackageVersion Include="xunit.v3" Version="2.0.2" />
     <PackageVersion Include="xunit.runner.visualstudio" Version="3.1.0" />
-=======
-    <PackageVersion Include="xunit.v3" Version="2.0.2" />
-    <PackageVersion Include="xunit.runner.visualstudio" Version="3.0.2" />
->>>>>>> 700bbd8a
     <PackageVersion Include="coverlet.collector" Version="6.0.4" />
     <PackageVersion Include="JunitXml.TestLogger" Version="6.1.0" />
     <PackageVersion Include="OpenGraph-Net" Version="4.0.1" />
