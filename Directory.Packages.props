<Project>
  <PropertyGroup>
    <ManagePackageVersionsCentrally>true</ManagePackageVersionsCentrally>
  </PropertyGroup>
  <ItemGroup>
    <PackageVersion Include="DotNet.ReproducibleBuilds" Version="1.2.25" />
<<<<<<< HEAD
    <PackageVersion Include="Nerdbank.GitVersioning" Version="3.7.112" />
    <PackageVersion Include="SonarAnalyzer.CSharp" Version="10.4.0.108396" />
=======
    <PackageVersion Include="Nerdbank.GitVersioning" Version="3.7.115" />
    <PackageVersion Include="SonarAnalyzer.CSharp" Version="10.6.0.109712" />
>>>>>>> ee706b63
    <PackageVersion Include="Microsoft.Sbom.Targets" Version="3.0.1" />
    <PackageVersion Include="DotNetAnalyzers.DocumentationAnalyzers" Version="1.0.0-beta.59" />
    <PackageVersion Include="System.Text.Json" Version="9.0.2" />
    <PackageVersion Include="System.Runtime.Caching" Version="8.0.1" />
    <PackageVersion Include="Microsoft.Extensions.Logging" Version="8.0.1" />
    <PackageVersion Include="Microsoft.IdentityModel.JsonWebTokens" Version="8.4.0" />
    <PackageVersion Include="DnsClient" Version="1.8.0" />
    <PackageVersion Include="System.CommandLine" Version="2.0.0-beta4.22272.1" />
    <PackageVersion Include="Microsoft.Extensions.Logging.Console" Version="8.0.1" />
    <PackageVersion Include="Microsoft.NET.Test.Sdk" Version="17.13.0" />
    <PackageVersion Include="Microsoft.CodeCoverage" Version="17.13.0" />
    <PackageVersion Include="xunit.v3" Version="1.1.0" />
    <PackageVersion Include="xunit.runner.visualstudio" Version="3.0.2" />
    <PackageVersion Include="coverlet.collector" Version="6.0.4" />
    <PackageVersion Include="JunitXml.TestLogger" Version="5.0.0" />
    <PackageVersion Include="OpenGraph-Net" Version="4.0.1" />
    <PackageVersion Include="Microsoft.Extensions.DependencyInjection" Version="8.0.1" />
    <PackageVersion Include="Microsoft.Extensions.Http" Version="8.0.1" />
    <PackageVersion Include="IdentityModel.OidcClient" Version="6.0.0" />
    <PackageVersion Include="IdentityModel.OidcClient.DPoP" Version="6.0.0" />
    <PackageVersion Include="Microsoft.AspNetCore.WebUtilities" Version="8.0.12" />
  </ItemGroup>
</Project><|MERGE_RESOLUTION|>--- conflicted
+++ resolved
@@ -4,13 +4,8 @@
   </PropertyGroup>
   <ItemGroup>
     <PackageVersion Include="DotNet.ReproducibleBuilds" Version="1.2.25" />
-<<<<<<< HEAD
-    <PackageVersion Include="Nerdbank.GitVersioning" Version="3.7.112" />
-    <PackageVersion Include="SonarAnalyzer.CSharp" Version="10.4.0.108396" />
-=======
     <PackageVersion Include="Nerdbank.GitVersioning" Version="3.7.115" />
     <PackageVersion Include="SonarAnalyzer.CSharp" Version="10.6.0.109712" />
->>>>>>> ee706b63
     <PackageVersion Include="Microsoft.Sbom.Targets" Version="3.0.1" />
     <PackageVersion Include="DotNetAnalyzers.DocumentationAnalyzers" Version="1.0.0-beta.59" />
     <PackageVersion Include="System.Text.Json" Version="9.0.2" />
