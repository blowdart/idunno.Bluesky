--- conflicted
+++ resolved
@@ -17,13 +17,8 @@
     <PackageVersion Include="Microsoft.Extensions.Logging.Console" Version="8.0.1" />
     <PackageVersion Include="Microsoft.NET.Test.Sdk" Version="17.12.0" />
     <PackageVersion Include="Microsoft.CodeCoverage" Version="17.12.0" />
-<<<<<<< HEAD
     <PackageVersion Include="xunit.v3" Version="1.0.1" />
-    <PackageVersion Include="xunit.runner.visualstudio" Version="3.0.0" />
-=======
-    <PackageVersion Include="xunit.v3" Version="1.0.0" />
     <PackageVersion Include="xunit.runner.visualstudio" Version="3.0.1" />
->>>>>>> cdb33bcc
     <PackageVersion Include="coverlet.collector" Version="6.0.3" />
     <PackageVersion Include="JunitXml.TestLogger" Version="5.0.0" />
     <PackageVersion Include="OpenGraph-Net" Version="4.0.1" />
