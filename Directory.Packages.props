--- conflicted
+++ resolved
@@ -24,13 +24,8 @@
     <PackageVersion Include="System.CommandLine" Version="2.0.0-rc.1.25451.107" />
     <PackageVersion Include="System.IdentityModel.Tokens.Jwt" Version="8.14.0" />
     <PackageVersion Include="System.Text.Json" Version="9.0.9" />
-<<<<<<< HEAD
-    <PackageVersion Include="xunit.v3" Version="3.0.1" />
+    <PackageVersion Include="xunit.v3" Version="3.1.0" />
     <PackageVersion Include="xunit.runner.visualstudio" Version="3.1.5" />
-=======
-    <PackageVersion Include="xunit.v3" Version="3.1.0" />
-    <PackageVersion Include="xunit.runner.visualstudio" Version="3.1.4" />
->>>>>>> 0cb0c41e
     <PackageVersion Include="ZstdSharp.Port" Version="0.8.6" />
   </ItemGroup>
   <ItemGroup Condition="'$(TargetFramework)' == 'net8.0'">
