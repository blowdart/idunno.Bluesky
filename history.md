--- conflicted
+++ resolved
@@ -1,7 +1,12 @@
 # idunno.Bluesky Version History
 
-<<<<<<< HEAD
 ## 0.3.0
+
+### Features
+
+#### idunno.AtProto
+
+* OAuth support
 
 ### Breaking Changes
 
@@ -52,16 +57,10 @@
 
 * `RefreshToken()` has been removed, to manually refresh the agent credentials use `agent.RefreshCredentials()`.
 
-### Features
-
-#### idunno.AtProto
-
-* OAuth login support
-
 #### idunno.AtProto.OAuthCallback
 
 * Local HTTP server for testing OAuth authentication.
-=======
+
 ## 0.2.1
 
 ### Features
@@ -80,7 +79,6 @@
 #### Samples
 
 * Added catch in Samples.SessionEvents when a bad token is being set on purpose - thank you [peteraritchie](https://github.com/peteraritchie)
->>>>>>> ee706b63
 
 ## 0.2.0
 
