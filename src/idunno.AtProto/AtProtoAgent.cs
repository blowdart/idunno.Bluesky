﻿// Copyright(c) Barry Dorrans. All rights reserved.
// Licensed under the MIT License. See License.txt in the project root for license information.

using System.Net;

using Microsoft.Extensions.Logging;
using Microsoft.Extensions.Logging.Abstractions;

using idunno.AtProto.Authentication;
using idunno.AtProto.Labels;
using idunno.AtProto.Repo;
using idunno.AtProto.Repo.Models;
using idunno.AtProto.Server;

using idunno.DidPlcDirectory;

using Blob = idunno.AtProto.Repo.Blob;
using System.Net.Http.Headers;

namespace idunno.AtProto
{
    /// <summary>
    /// Provides a class for sending requests to and receiving responses from an atproto service, identified by its service URI.
    /// </summary>
    public partial class AtProtoAgent : Agent
    {
        private volatile bool _disposed;

        private readonly DirectoryAgent _directoryAgent;

        private readonly ILogger<AtProtoAgent> _logger;

        /// <summary>
        /// Creates a new instance of <see cref="AtProtoAgent"/>
        /// </summary>
        /// <param name="service">The URI of the AtProto service to connect to.</param>
        /// <param name="options">Any <see cref="AtProtoAgentOptions"/> to configure this instance with.</param>
        /// <remarks>
        /// </remarks>
        public AtProtoAgent(
            Uri service,
            AtProtoAgentOptions? options = null) : base(options?.HttpClientOptions)
        {
            ArgumentNullException.ThrowIfNull(service);

            Service = service;

            if (options is not null)
            {
                _enableTokenRefresh = options.EnableBackgroundTokenRefresh;

                options.OAuthOptions?.Validate();

                Options = options;

                LoggerFactory = Options.LoggerFactory ?? NullLoggerFactory.Instance;
            }
            else
            {
                LoggerFactory = NullLoggerFactory.Instance;
            }

            _logger = LoggerFactory.CreateLogger<AtProtoAgent>();

            _directoryAgent = new DirectoryAgent(
                    new DirectoryAgentOptions()
                    {
                        LoggerFactory = LoggerFactory,
                        HttpClientOptions = options?.HttpClientOptions
                    });

        }

        /// <summary>
        /// Creates a new instance of <see cref="AtProtoAgent"/>
        /// </summary>
        /// <param name="service">The URI of the AtProto service to connect to.</param>
        /// <param name="httpClientFactory">The <see cref="IHttpClientFactory"/> to use when creating <see cref="HttpClient"/>s.</param>
        /// <param name="options">Any <see cref="AtProtoAgentOptions"/> to configure this instance with.</param>
        public AtProtoAgent(Uri service, IHttpClientFactory httpClientFactory, AtProtoAgentOptions? options = null) : base(httpClientFactory)
        {
            ArgumentNullException.ThrowIfNull(service);

            Service = service;

            if (options is not null)
            {
                _enableTokenRefresh = options.EnableBackgroundTokenRefresh;
                LoggerFactory = options.LoggerFactory ?? NullLoggerFactory.Instance;
            }
            else
            {
<<<<<<< HEAD
                LoggerFactory = NullLoggerFactory.Instance;
=======
                return Session is not null && Session.HasAccessToken && Session.AccessJwtExpiresOn > DateTime.UtcNow;
>>>>>>> ee706b63
            }

            _logger = LoggerFactory.CreateLogger<AtProtoAgent>();

            _directoryAgent = new DirectoryAgent(
                new DirectoryAgentOptions()
                {
                    LoggerFactory = LoggerFactory,
                    HttpClientOptions = options?.HttpClientOptions
                });
        }

        /// <summary>
        /// Gets a configured logger factory from which to create loggers.
        /// </summary>
        protected ILoggerFactory LoggerFactory { get; init; }

        /// <summary>
        /// Gets the configuration options for the agent.
        /// </summary>
        protected AtProtoAgentOptions? Options { get; init; }

        /// <summary>
        /// Gets the <see cref="Uri"/> for the AT Proto service the agent is issuing requests against.
        /// </summary>
        public Uri Service { get; protected set; }

        /// <summary>
        /// Releases the unmanaged resources used by the <see cref="AtProtoAgent"/> and optionally disposes of the managed resources.
        /// </summary>
        /// <param name="disposing">true to release both managed and unmanaged resources; false to releases only unmanaged resources.</param>
        protected override void Dispose(bool disposing)
        {
            if (_disposed)
            {
                return;
            }

            if (disposing)
            {
<<<<<<< HEAD
                Authenticated = null;
                CredentialsUpdated = null;
                TokenRefreshFailed = null;
                Unauthenticated = null;

                if (_credentialRefreshTimer is not null)
                {
                    _credentialRefreshTimer.Stop();
                    _credentialRefreshTimer.Enabled = false;
                    _credentialRefreshTimer.Dispose();
                    _credentialRefreshTimer = null;
=======
                Logger.AgentDisposing(_logger);

                if (_sessionRefreshTimer is not null)
                {
                    Logger.AgentDisposeStoppingRefreshTimer(_logger);

                    _sessionRefreshTimer.Stop();
                    _sessionRefreshTimer.Enabled = false;
                    _sessionRefreshTimer.Dispose();
                    _sessionRefreshTimer = null;
>>>>>>> ee706b63
                }

                _directoryAgent.Dispose();

                _credentialReaderWriterLockSlim.Dispose();
            }

            base.Dispose(disposing);

            _disposed = true;
        }

        /// <summary>
        /// Resolves a handle (domain name) to a DID.
        /// </summary>
        /// <param name="handle">The handle to resolve.</param>
        /// <param name="cancellationToken">A cancellation token that can be used by other objects or threads to receive notice of cancellation.</param>
        /// <returns>The task object representing the asynchronous operation.</returns>
        /// <exception cref="ArgumentException">Thrown when <paramref name="handle"/> is null.</exception>
        public async Task<Did?> ResolveHandle(string handle, CancellationToken cancellationToken = default)
        {
            ArgumentException.ThrowIfNullOrEmpty(handle);

            Logger.ResolveHandleCalled(_logger, handle);

            Did? result = await AtProtoServer.ResolveHandle(
                handle,
                httpClient: HttpClient,
                loggerFactory: LoggerFactory,
                cancellationToken: cancellationToken).ConfigureAwait(false);

            if (result is null)
            {
                Logger.CouldNotResolveHandleToDid(_logger, handle);
            }
            else
            {
                Logger.ResolveHandleToDid(_logger, handle, result);
            }

            return result;
        }

        /// <summary>
        /// Resolves a handle (domain name) to a DID.
        /// </summary>
        /// <param name="handle">The handle to resolve.</param>
        /// <param name="cancellationToken">A cancellation token that can be used by other objects or threads to receive notice of cancellation.</param>
        /// <returns>The task object representing the asynchronous operation.</returns>
        /// <exception cref="ArgumentNullException">Thrown when <paramref name="handle"/> is null.</exception>
        public async Task<Did?> ResolveHandle(Handle handle, CancellationToken cancellationToken = default)
        {
            ArgumentNullException.ThrowIfNull(handle);
            return await ResolveHandle(handle.ToString(), cancellationToken).ConfigureAwait(false);
        }

        /// <summary>
        /// Resolves the <see cref="DidDocument"/> for the specified <paramref name="did"/>.
        /// </summary>
        /// <param name="did">The <see cref="Did"/> to resolve the <see cref="DidDocument"/> for.</param>
        /// <param name="cancellationToken">A cancellation token that can be used by other objects or threads to receive notice of cancellation.</param>
        /// <returns>The task object representing the asynchronous operation.</returns>
        /// <exception cref="ArgumentNullException">Thrown when <paramref name="did"/> is null.</exception>
        public async Task<DidDocument?> ResolveDidDocument(Did did, CancellationToken cancellationToken = default)
        {
            ArgumentNullException.ThrowIfNull(did);

            Logger.ResolveDidDocumentCalled(_logger, did);

            DidDocument? didDocument = null;

            if (!cancellationToken.IsCancellationRequested)
            {
                AtProtoHttpResult<DidDocument> didDocumentResolutionResult = await
                    _directoryAgent.ResolveDidDocument(did, cancellationToken: cancellationToken).ConfigureAwait(false);

                if (didDocumentResolutionResult.Succeeded)
                {
                    didDocument = didDocumentResolutionResult.Result;
                }
                else
                {
                    Logger.ResolveDidDocumentFailed(_logger, did, didDocumentResolutionResult.StatusCode);
                }
            }

            return didDocument;
        }

        /// <summary>
        /// Resolves the Personal Data Server (PDS) <see cref="Uri"/>for the specified <paramref name="did"/>.
        /// </summary>
        /// <param name="did">The <see cref="Did"/> to resolve the PDS <see cref="Uri"/> for.</param>
        /// <param name="cancellationToken">A cancellation token that can be used by other objects or threads to receive notice of cancellation.</param>
        /// <returns>The task object representing the asynchronous operation.</returns>
        /// <exception cref="ArgumentNullException">Thrown when <paramref name="did"/> is null.</exception>
        public async Task<Uri?> ResolvePds(Did did, CancellationToken cancellationToken = default)
        {
            ArgumentNullException.ThrowIfNull(did);

            Logger.ResolvePdsCalled(_logger, did);

            Uri? pds = null;

            if (!cancellationToken.IsCancellationRequested)
            {
                DidDocument? didDocument = await ResolveDidDocument(did, cancellationToken).ConfigureAwait(false);

                if (didDocument is not null && didDocument.Services is not null)
                {
                    pds = didDocument.Services!.FirstOrDefault(s => s.Id == @"#atproto_pds")!.ServiceEndpoint;
                }
            }

            if (pds is null)
            {
                Logger.ResolvePdsFailed(_logger, did);
            }

            return pds;
        }

        /// <summary>
        /// Resolves the Personal Data Server (PDS) <see cref="Uri"/>for the specified <paramref name="handle"/>.
        /// </summary>
        /// <param name="handle">The handle whose PDS <see cref="Uri"/> should be resolved.</param>
        /// <param name="cancellationToken">A cancellation token that can be used by other objects or threads to receive notice of cancellation.</param>
        /// <returns>The task object representing the asynchronous operation.</returns>
<<<<<<< HEAD
        /// <exception cref="ArgumentException">Thrown when <paramref name="handle"/> is null or white space.</exception>
        public async Task<Uri?> ResolvePds(string handle, CancellationToken cancellationToken = default)
        {
            ArgumentException.ThrowIfNullOrWhiteSpace(handle);

            Did? did = await ResolveHandle(handle, cancellationToken).ConfigureAwait(false) ?? throw new ArgumentException($"{handle} cannot be resolved to a DID", nameof(handle));

            return await ResolvePds(did, cancellationToken).ConfigureAwait(false);
=======
        /// <exception cref="ArgumentNullException">Thrown when <paramref name="pds"/> is null.</exception>
        public async Task<Uri?> ResolveAuthorizationServer(Uri pds, CancellationToken cancellationToken = default)
        {
            ArgumentNullException.ThrowIfNull(pds);

            Logger.ResolveAuthorizationServerCalled(_logger, pds);

            Uri? authorizationServer = null;

            if (!cancellationToken.IsCancellationRequested)
            {
                using (Stream responseStream = await HttpClient.GetStreamAsync(new Uri($"https://{pds.Host}/.well-known/oauth-protected-resource"), cancellationToken).ConfigureAwait(false))
                using (JsonDocument protectedResultMetadata = await JsonDocument.ParseAsync(responseStream, cancellationToken: cancellationToken).ConfigureAwait(false))
                {
                    if (!cancellationToken.IsCancellationRequested && protectedResultMetadata is not null)
                    {
                        JsonElement.ArrayEnumerator authorizationServers = protectedResultMetadata.RootElement.GetProperty("authorization_servers").EnumerateArray();

                        if (!cancellationToken.IsCancellationRequested && authorizationServers.Any())
                        {
                            string serverUri = authorizationServers.First(s => !string.IsNullOrEmpty(s.GetString())).ToString();

                            if (!string.IsNullOrEmpty(serverUri))
                            {
                                authorizationServer = new Uri(serverUri);
                            }
                        }
                    }
                }
            }

            if (authorizationServer is not null)
            {
                Logger.ResolveAuthorizationServerDiscovered(_logger, pds, authorizationServer);
            }
            else
            {
                Logger.ResolveAuthorizationServerFailed(_logger, pds);
            }

            return authorizationServer;
        }

        /// <summary>
        /// Logins into the <paramref name="service"/> with the specified <paramref name="credentials"/>.
        /// </summary>
        /// <param name="credentials">The credentials to use when authenticating.</param>
        /// <param name="service">The service to authenticate to.</param>
        /// <param name="cancellationToken">An optional cancellation token that can be used by other objects or threads to receive notice of cancellation.</param>
        /// <returns>The task object representing the asynchronous operation.</returns>
        /// <exception cref="ArgumentNullException">Thrown when <paramref name="credentials"/> is null.</exception>
        /// <exception cref="SecurityTokenValidationException">Thrown when the access token issued by the <see cref="Service"/> is not valid.</exception>
        public async Task<AtProtoHttpResult<bool>> Login(Credentials credentials, Uri? service = null, CancellationToken cancellationToken = default)
        {
            ArgumentNullException.ThrowIfNull(credentials);

            using (_logger.BeginScope($"Login for {credentials.Identifier}"))
            {
                lock (_session_SyncLock)
                {
                    StopTokenRefreshTimer();
                }

                if (service is null)
                {
                    Did? userDid = await ResolveHandle(credentials.Identifier, cancellationToken: cancellationToken).ConfigureAwait(false);

                    if (userDid is null || cancellationToken.IsCancellationRequested)
                    {
                        return new AtProtoHttpResult<bool>(
                            false,
                            HttpStatusCode.NotFound,
                            new AtErrorDetail() { Error = "HandleNotResolvable", Message = "Handle could not be resolved to a DID." });
                    }

                    Uri? pds = null;

                    if (!cancellationToken.IsCancellationRequested)
                    {
                        pds = await ResolvePds(userDid, cancellationToken).ConfigureAwait(false);
                    }

                    if (pds is null || cancellationToken.IsCancellationRequested)
                    {
                        return new AtProtoHttpResult<bool>(
                            false,
                            HttpStatusCode.NotFound,
                            new AtErrorDetail() { Error = "PdsNotResolvable", Message = $"Could not resolve a PDS for {userDid}." });
                    }

                    service = pds;
                }

                Logger.CreateSessionCalled(_logger, credentials.Identifier, service);
                AtProtoHttpResult<CreateSessionResponse> createSessionResult =
                    await AtProtoServer.CreateSession(
                        credentials,
                        service,
                        httpClient: HttpClient,
                        loggerFactory: LoggerFactory,
                        cancellationToken: cancellationToken).ConfigureAwait(false);
                Logger.CreateSessionReturned(_logger, createSessionResult.StatusCode);

                if (createSessionResult.Succeeded)
                {
                    if (!await ValidateJwtToken(createSessionResult.Result.AccessJwt, createSessionResult.Result.Did, service).ConfigureAwait(false))
                    {
                        Logger.CreateSessionJwtValidationFailed(_logger);
                        throw new SecurityTokenValidationException("The issued access token could not be validated.");
                    }

                    lock (_session_SyncLock)
                    {
                        Service = service;
                        Session = new Session(service, createSessionResult.Result);
                        Logger.SessionCreated(_logger, credentials.Identifier, Session.InternalSessionIdentifier, service);

                        _sessionRefreshTimer ??= new();
                        StartTokenRefreshTimer();

                        var sessionCreatedEventArgs = new SessionCreatedEventArgs(
                            createSessionResult.Result.Did,
                            service,
                            createSessionResult.Result.Handle,
                            createSessionResult.Result.AccessJwt,
                            createSessionResult.Result.RefreshJwt);
                        OnSessionCreated(sessionCreatedEventArgs);
                    }

                    return new AtProtoHttpResult<bool>()
                    {
                        Result = true,
                        StatusCode = createSessionResult.StatusCode,
                        AtErrorDetail = createSessionResult.AtErrorDetail,
                        RateLimit = createSessionResult.RateLimit
                    };
                }
                else
                {
                    Logger.CreateSessionFailed(_logger, createSessionResult.StatusCode);

                    lock (_session_SyncLock)
                    {
                        StopTokenRefreshTimer();
                        Session = null;
                    }

                    return new AtProtoHttpResult<bool>
                    {
                        Result = false,
                        StatusCode = createSessionResult.StatusCode,
                        AtErrorDetail = createSessionResult.AtErrorDetail,
                        RateLimit = createSessionResult.RateLimit
                    };
                }
            }
        }

        /// <summary>
        /// Logins into the <paramref name="service"/> with the specified <paramref name="identifier"/> and <paramref name="password"/>.
        /// </summary>
        /// <param name="identifier">The identifier used to authenticate.</param>
        /// <param name="password">The password used to authenticated.</param>
        /// <param name="emailAuthFactor">An optional email authentication code.</param>
        /// <param name="service">The service to authenticate to.</param>
        /// <param name="cancellationToken">An optional cancellation token that can be used by other objects or threads to receive notice of cancellation.</param>
        /// <returns>The task object representing the asynchronous operation.</returns>
        /// <exception cref="ArgumentNullException">Thrown when <paramref name="identifier" /> or <paramref name="password"/> is null or empty.</exception>
        public async Task<AtProtoHttpResult<bool>> Login(string identifier, string password, string? emailAuthFactor = null, Uri? service = null, CancellationToken cancellationToken = default)
        {
            ArgumentNullException.ThrowIfNullOrWhiteSpace(identifier);
            ArgumentNullException.ThrowIfNullOrWhiteSpace(password);

            return await Login(new Credentials(identifier, password, emailAuthFactor), service, cancellationToken).ConfigureAwait(false);
        }

        /// <summary>
        /// Clears the internal session state used by the agent and tells the service for this agent's current session to cancel the session.
        /// </summary>
        /// <param name="cancellationToken">An optional cancellation token that can be used by other objects or threads to receive notice of cancellation.</param>
        /// <returns>The task object representing the asynchronous operation.</returns>
        /// <exception cref="InvalidSessionException">Thrown when the current session does not have enough information to call the DeleteSession API.</exception>
        /// <exception cref="LogoutException">Thrown when the DeleteSession API call fails.</exception>
        public async Task Logout(CancellationToken cancellationToken = default)
        {
            SessionConfigurationErrorType sessionErrorFlags = SessionConfigurationErrorType.None;

            if (Session is null)
            {
                sessionErrorFlags |= SessionConfigurationErrorType.NullSession;
            }
            else
            {
                if (Session.RefreshJwt is null)
                {
                    sessionErrorFlags |= SessionConfigurationErrorType.MissingRefreshToken;
                }

                if (Session.Service is null)
                {
                    sessionErrorFlags |= SessionConfigurationErrorType.MissingService;
                }
            }

            if (sessionErrorFlags != SessionConfigurationErrorType.None)
            {
                throw new InvalidSessionException($"The current session does not have enough information to logout: {sessionErrorFlags}")
                {
                    SessionErrors = sessionErrorFlags
                };
            }

            Logger.LogoutCalled(_logger, Session!.Did, Session.Service!);

            Uri currentSessionService = Session!.Service!;

            AtProtoHttpResult<EmptyResponse> deleteSessionResult =
                await AtProtoServer.DeleteSession(Session!.RefreshJwt!, currentSessionService, HttpClient, LoggerFactory, cancellationToken).ConfigureAwait(false);

            lock (_session_SyncLock)
            {
                StopTokenRefreshTimer();

                if (deleteSessionResult.Succeeded)
                {
                    if (Session is not null)
                    {
                        var loggedOutEventArgs = new SessionEndedEventArgs(Session.Did, currentSessionService);

                        Session = null;

                        OnSessionEnded(loggedOutEventArgs);
                    }
                    else
                    {
                        Logger.LogoutFailed(_logger, Session!.Did, Session.Service, deleteSessionResult.StatusCode);
                        Session = null;
                        throw new LogoutException()
                        {
                            StatusCode = deleteSessionResult.StatusCode,
                            Error = deleteSessionResult.AtErrorDetail
                        };
                    }
                }
            }

            await Task.CompletedTask.ConfigureAwait(false);
        }

        /// <summary>
        /// Refreshes the current authenticated session and updates the access and refresh tokens.
        /// </summary>
        /// <param name="cancellationToken">An optional cancellation token that can be used by other objects or threads to receive notice of cancellation.</param>
        /// <returns>The task object representing the asynchronous operation.</returns>
        /// <exception cref="InvalidSessionException">Thrown when the current session does not have enough information to call refresh itself.</exception>
        public async Task<bool> RefreshSession(CancellationToken cancellationToken = default)
        {
            lock (_session_SyncLock)
            {
                SessionConfigurationErrorType sessionErrorFlags = SessionConfigurationErrorType.None;

                if (Session is null)
                {
                    sessionErrorFlags |= SessionConfigurationErrorType.NullSession;
                }

                if (Session is not null && Session.RefreshJwt is null)
                {
                    sessionErrorFlags |= SessionConfigurationErrorType.MissingRefreshToken;
                }

                if (Session is not null && Session.Service is null)
                {
                    sessionErrorFlags |= SessionConfigurationErrorType.MissingService;
                }

                if (sessionErrorFlags != SessionConfigurationErrorType.None)
                {
                    var sessionRefreshFailedEventArgs = new SessionRefreshFailedEventArgs(sessionErrorFlags, Session?.Did, Session?.Service);

                    OnSessionRefreshFailed(sessionRefreshFailedEventArgs);

                    throw new InvalidSessionException($"The current session does not have enough information to refresh: {sessionErrorFlags}")
                    {
                        SessionErrors = sessionErrorFlags
                    };
                }
            }

            return await RefreshSession(Session!.RefreshJwt!, Session.Service!, cancellationToken).ConfigureAwait(false);
        }

        /// <summary>
        /// Refreshes the session specified by the <paramref name="refreshJwt"/> on the <paramref name="service"/>
        /// </summary>
        /// <param name="refreshJwt">The refresh token to use to refresh the session.</param>
        /// <param name="service">The service to refresh the session on.</param>
        /// <param name="cancellationToken">An optional cancellation token that can be used by other objects or threads to receive notice of cancellation.</param>
        /// <returns>The task object representing the asynchronous operation.</returns>
        /// <exception cref="ArgumentNullException">Thrown when <paramref name="refreshJwt"/> is null.</exception>
        /// <exception cref="SecurityTokenValidationException">Thrown when the token issued by <paramref name="service"/> cannot be validated.</exception>
        public async Task<bool> RefreshSession(string refreshJwt, Uri? service = null, CancellationToken cancellationToken = default)
        {
            service ??= Service;

            if (!IsAuthenticated)
            {
                Logger.RefreshSessionFailedNoSession(_logger, service);
                throw new AuthenticatedSessionRequiredException();
            }

            using (_logger.BeginScope($"RefreshSession {Session.InternalSessionIdentifier}"))
            {
                ArgumentNullException.ThrowIfNullOrEmpty(refreshJwt);

                Logger.RefreshSessionCalled(_logger, Session!.Did, service);

                if (_sessionRefreshTimer is not null)
                {
                    lock (_session_SyncLock)
                    {
                        StopTokenRefreshTimer();
                    }
                }

                AtProtoHttpResult<RefreshSessionResponse> refreshSessionResult;
                try
                {
                    refreshSessionResult = await AtProtoServer.RefreshSession(refreshJwt, service, HttpClient, LoggerFactory, cancellationToken).ConfigureAwait(false);
                }
                catch (Exception e)
                {
                    Logger.TokenRefreshApiThrew(_logger, e);
                    throw;
                }

                if (!refreshSessionResult.Succeeded || refreshSessionResult.Result.AccessJwt is null || refreshSessionResult.Result.RefreshJwt is null)
                {
                    Logger.RefreshSessionApiCallFailed(_logger, Session!.Did, service, refreshSessionResult.StatusCode);

                    var sessionRefreshFailedEventArgs = new SessionRefreshFailedEventArgs(
                        SessionConfigurationErrorType.None,
                        null,
                        service,
                        refreshSessionResult.StatusCode,
                        refreshSessionResult.AtErrorDetail);

                    OnSessionRefreshFailed(sessionRefreshFailedEventArgs);

                    return false;
                }

                if (!await ValidateJwtToken(refreshSessionResult.Result.AccessJwt, refreshSessionResult.Result.Did, service).ConfigureAwait(false))
                {
                    Logger.RefreshSessionTokenValidationFailed(_logger, Session!.Did, service);

                    throw new SecurityTokenValidationException("The issued access token could not be validated.");
                }

                lock (_session_SyncLock)
                {
                    if (Session is not null)
                    {
                        Logger.RefreshSessionSucceeded(_logger, Session.Did, service);

                        Session.UpdateAccessTokens(refreshSessionResult.Result.AccessJwt, refreshSessionResult.Result.RefreshJwt);

                        _sessionRefreshTimer ??= new();
                        StartTokenRefreshTimer();

                        var sessionRefreshedEventArgs = new SessionRefreshedEventArgs(
                            Session.Did,
                            service,
                            refreshSessionResult.Result.AccessJwt,
                            refreshSessionResult.Result.RefreshJwt);

                        OnSessionRefreshed(sessionRefreshedEventArgs);

                        return true;
                    }
                }

                return false;
            }
        }

        /// <summary>
        /// Gets information about the session associated with the access token provided.
        /// </summary>
        /// <param name="accessJwt">The access token whose session information to retrieve.</param>
        /// <param name="service">The service <see cref="Uri"/> the session access token was generated from.</param>
        /// <param name="cancellationToken">An optional cancellation token that can be used by other objects or threads to receive notice of cancellation.</param>
        /// <returns>The task object representing the asynchronous operation.</returns>
        /// <exception cref="ArgumentNullException">Thrown when the <paramref name="accessJwt"/> is null or empty.</exception>
        public async Task<AtProtoHttpResult<GetSessionResponse>> GetSession(string accessJwt, Uri? service = null, CancellationToken cancellationToken = default)
        {
            ArgumentNullException.ThrowIfNullOrEmpty(accessJwt);

            service ??= Session!.Service!;

            return await AtProtoServer.GetSession(accessJwt, service, HttpClient, LoggerFactory, cancellationToken).ConfigureAwait(false);
        }

        /// <summary>
        /// Resumes a session on the <paramref name="service"/> from the <paramref name="refreshJwt"/>.
        /// </summary>
        /// <param name="did">The <see cref="Did"/> the tokens are associated with.</param>
        /// <param name="refreshJwt">The refresh token to restore the session for.</param>
        /// <param name="service">The <see cref="Uri"/> of the PDS that issued the tokens.</param>
        /// <param name="cancellationToken">An optional cancellation token that can be used by other objects or threads to receive notice of cancellation.</param>
        /// <returns>The task object representing the asynchronous operation.</returns>
        /// <exception cref="ArgumentNullException">Thrown when <paramref name="did"/>, <paramref name="refreshJwt"/> or <paramref name="service"/> is null.</exception>
        public async Task<bool> ResumeSession(Did did, string refreshJwt, Uri service, CancellationToken cancellationToken = default)
        {
            ArgumentNullException.ThrowIfNull(did);
            ArgumentException.ThrowIfNullOrWhiteSpace(refreshJwt);
            ArgumentNullException.ThrowIfNull(service);

            return await ResumeSession(did, null, refreshJwt, service, cancellationToken).ConfigureAwait(false);
        }

        /// <summary>
        /// Resumes a session on the <paramref name="service"/> from either the <paramref name="accessJwt"/> or the <paramref name="refreshJwt"/>.
        /// </summary>
        /// <param name="did">The <see cref="Did"/> the tokens are associated with.</param>
        /// <param name="accessJwt">The access token to restore the session for.</param>
        /// <param name="refreshJwt">The refresh token to restore the session for.</param>
        /// <param name="service">The <see cref="Uri"/> of the PDS that issued the tokens.</param>
        /// <param name="cancellationToken">An optional cancellation token that can be used by other objects or threads to receive notice of cancellation.</param>
        /// <returns>The task object representing the asynchronous operation.</returns>
        /// <exception cref="ArgumentNullException">Thrown when <paramref name="did"/>, <paramref name="refreshJwt"/> or <paramref name="service"/> is null.</exception>
        /// <exception cref="SessionRestorationFailedException">Thrown when the session recreated on the PDS does not match the expected <paramref name="did"/>.</exception>
        public async Task<bool> ResumeSession(Did did, string? accessJwt, string refreshJwt, Uri service, CancellationToken cancellationToken = default)
        {
            ArgumentNullException.ThrowIfNull(did);
            ArgumentException.ThrowIfNullOrWhiteSpace(refreshJwt);
            ArgumentNullException.ThrowIfNull(service);

            Session? restoredSession = null;
            bool wereTokensRefreshed = false;

            Logger.RestoreSessionCalled(_logger, did, service);

            // Try the access token first if there is one.
            if (!string.IsNullOrEmpty(accessJwt) && GetTimeToJwtTokenExpiry(accessJwt) > new TimeSpan(0, 5, 0))
            {
                AtProtoHttpResult<GetSessionResponse> getSessionResult = await GetSession(accessJwt, service, cancellationToken).ConfigureAwait(false);
                if (getSessionResult.Succeeded)
                {
                    restoredSession = new Session(service, getSessionResult.Result, accessJwt, refreshJwt);
                }
            }

            // If that failed, try refreshing the session to get a new token, then try again.
            if (restoredSession is null && !cancellationToken.IsCancellationRequested)
            {
                AtProtoHttpResult<RefreshSessionResponse> refreshSessionResult =
                        await AtProtoServer.RefreshSession(
                            refreshJwt,
                            service,
                            httpClient: HttpClient,
                            loggerFactory: LoggerFactory,
                            cancellationToken: cancellationToken).ConfigureAwait(false);

                if (refreshSessionResult.Succeeded)
                {
                    if (!await ValidateJwtToken(refreshSessionResult.Result.AccessJwt, refreshSessionResult.Result.Did, service).ConfigureAwait(false))
                    {
                        throw new SecurityTokenValidationException("The issued access token could not be validated.");
                    }

                    AtProtoHttpResult<GetSessionResponse> getSessionResult = await GetSession(refreshSessionResult.Result.AccessJwt, service, cancellationToken).ConfigureAwait(false);
                    if (getSessionResult.Succeeded)
                    {
                        wereTokensRefreshed = true;
                        restoredSession = new Session(service, getSessionResult.Result, refreshSessionResult.Result.AccessJwt, refreshSessionResult.Result.RefreshJwt);
                    }
                }
            }

            if (restoredSession is not null)
            {
                if (restoredSession.Did != did)
                {
                    Logger.RestoreSessionDidValidationFailed(_logger, did, restoredSession.Did);
                    throw new SessionRestorationFailedException("The restored session DID not match the expected DID.");
                }

                lock (_session_SyncLock)
                {
                    Logger.RestoreSessionSucceeded(_logger, did, service);

                    Session = restoredSession;
                    _sessionRefreshTimer ??= new();
                    StartTokenRefreshTimer();

                    if (wereTokensRefreshed && restoredSession.AccessJwt is not null && restoredSession.RefreshJwt is not null)
                    {
                        var sessionRefreshedEventArgs = new SessionRefreshedEventArgs(
                            restoredSession.Did,
                            service,
                            restoredSession.AccessJwt,
                            restoredSession.RefreshJwt);

                        OnSessionRefreshed(sessionRefreshedEventArgs);
                    }
                }

                return true;
            }
            else
            {
                lock (_session_SyncLock)
                {
                    StopTokenRefreshTimer(true);
                }
                return false;
            }
>>>>>>> ee706b63
        }

        /// <summary>
        /// Describes the <paramref name="server"/>'s account creation requirements and capabilities.
        /// </summary>
        /// <param name="server">The service whose account description is to be retrieved.</param>
        /// <param name="cancellationToken">A cancellation token that can be used by other objects or threads to receive notice of cancellation.</param>
        /// <returns>The task object representing the asynchronous operation.</returns>
        public async Task<AtProtoHttpResult<ServerDescription>> DescribeServer(Uri? server, CancellationToken cancellationToken = default)
        {
            server ??= Service;

            return await AtProtoServer.DescribeServer(server, HttpClient, LoggerFactory, cancellationToken).ConfigureAwait(false);
        }

        /// <summary>
        /// Apply a batch transaction of repository creates, updates, and deletes. Requires authentication.
        /// </summary>
        /// <param name="writeRequests"><para>A collection of write requests to apply.</para></param>
        /// <param name="repo"><para>The <see cref="AtProto.Did"/> of the repository to write to.</para></param>
        /// <param name="validate">
        ///   <para>Gets a flag indicating what validation will be performed, if any.</para>
        ///   <para>A value of <keyword>true</keyword> requires lexicon schema validation of record data.</para>
        ///   <para>A value of <keyword>false</keyword> will skip Lexicon schema validation of record data.</para>
        ///   <para>A value of <keyword>null</keyword> to validate record data only for known lexicons.</para>
        ///   <para>Defaults to <keyword>true</keyword>.</para>
        /// </param>
        /// <param name="cid">
        ///   <para>
        ///     Optional commit ID. If provided, the entire operation will fail if the current repo commit CID does not match this value.
        ///     Used to prevent conflicting repo mutations.
        ///   </para>
        ///</param>
        /// <param name="cancellationToken"><para>A cancellation token that can be used by other objects or threads to receive notice of cancellation.</para></param>
        /// <returns>The task object representing the asynchronous operation.</returns>
        /// <exception cref="ArgumentNullException">
        /// Thrown when <paramref name="writeRequests"/> or <paramref name="repo" /> is null.
        /// </exception>
        /// <exception cref="ArgumentException">Thrown when <paramref name="writeRequests"/> is an empty collection.</exception>
        /// <exception cref="AuthenticationRequiredException">Thrown when the current session is not authenticated.</exception>
        public async Task<AtProtoHttpResult<ApplyWritesResponse>> ApplyWrites(
            ICollection<ApplyWritesRequestValueBase> writeRequests,
            Did repo,
            bool? validate,
            Cid? cid = null,
            CancellationToken cancellationToken = default)
        {
            ArgumentNullException.ThrowIfNull(writeRequests);
            ArgumentNullException.ThrowIfNull(repo);

            if (!IsAuthenticated)
            {
                Logger.ApplyWritesFailedAsSessionIsAnonymous(_logger);
                throw new AuthenticationRequiredException();
            }

            AtProtoHttpResult<ApplyWritesResponse> applyWritesResult = await AtProtoServer.ApplyWrites(
                writeRequests,
                repo,
                validate,
                cid,
                service: Service,
                accessCredentials: Credentials,
                httpClient: HttpClient,
                onCredentialsUpdated : InternalOnCredentialsUpdatedCallBack,
                loggerFactory: LoggerFactory,
                cancellationToken: cancellationToken).ConfigureAwait(false);

            if (applyWritesResult.Succeeded)
            {
                Logger.ApplyWritesSucceeded(_logger, applyWritesResult.Result.Commit.Cid, applyWritesResult.Result.Commit.Rev, Service);
            }
            else
            {
                Logger.ApplyWritesApiCallFailed(_logger, applyWritesResult.StatusCode, applyWritesResult.AtErrorDetail?.Error, applyWritesResult.AtErrorDetail?.Message, Service);
            }

            return applyWritesResult;
        }

        /// <summary>
        /// Creates a record in the specified collection belonging to the current user.
        /// </summary>
        /// <typeparam name="TRecord">The type of record to create.</typeparam>
        /// <param name="record"><para>The record to be created.</para></param>
        /// <param name="collection"><para>The collection the record should be created in.</para></param>
        /// <param name="rkey"><para>An optional <see cref="RecordKey"/> to create the record with.</para></param>
        /// <param name="validate">
        ///   <para>Gets a flag indicating what validation will be performed, if any.</para>
        ///   <para>A value of <keyword>true</keyword> requires lexicon schema validation of record data.</para>
        ///   <para>A value of <keyword>false</keyword> will skip Lexicon schema validation of record data.</para>
        ///   <para>A value of <keyword>null</keyword> to validate record data only for known lexicons.</para>
        ///   <para>Defaults to <keyword>true</keyword>.</para>
        /// </param>
        /// <param name="swapCommit"><para>Compare and swap with the previous commit by CID.</para></param>
        /// <param name="cancellationToken"><para>A cancellation token that can be used by other objects or threads to receive notice of cancellation.</para></param>
        /// <returns><para>The task object representing the asynchronous operation.</para></returns>
        /// <exception cref="ArgumentNullException"><para>Thrown when <paramref name="record"/> or <paramref name="collection"/> is null.</para></exception>
        /// <exception cref="AuthenticationRequiredException"><para>Thrown when the current session is not authenticated.</para></exception>
        public async Task<AtProtoHttpResult<CreateRecordResponse>> CreateRecord<TRecord>(
            TRecord record,
            Nsid collection,
            RecordKey? rkey = null,
            bool? validate = true,
            Cid? swapCommit = null,
            CancellationToken cancellationToken = default)
        {
            ArgumentNullException.ThrowIfNull(record);
            ArgumentNullException.ThrowIfNull(collection);

            if (!IsAuthenticated)
            {
                Logger.CreateRecordFailedAsSessionIsAnonymous(_logger);
                throw new AuthenticationRequiredException();
            }

            AtProtoHttpResult<CreateRecordResponse> result = await AtProtoServer.CreateRecord(
                record: record,
                collection: collection,
                creator: Credentials.Did,
                rKey: rkey,
                validate: validate,
                swapCommit : swapCommit,
                service: Service,
                accessCredentials: Credentials,
                httpClient: HttpClient,
                onCredentialsUpdated: InternalOnCredentialsUpdatedCallBack,
                loggerFactory: LoggerFactory,
                cancellationToken: cancellationToken).ConfigureAwait(false);

            if (result.Succeeded)
            {
                Logger.CreateRecordSucceeded(_logger, result.Result.Uri, result.Result.Cid, collection, Service);
            }
            else if (result.StatusCode == HttpStatusCode.OK && result.Result is null)
            {
                Logger.CreateRecordSucceededButNullResult(_logger, Service);
            }
            else
            {
                Logger.CreateRecordFailed(_logger, result.StatusCode, collection, result.AtErrorDetail?.Error, result.AtErrorDetail?.Message, Service);
            }

            return result;
        }

        /// <summary>Deletes a record, identified by the repo, collection and rKey from the specified service.</summary>
        /// <param name="collection">The collection the record should be deleted from.</param>
        /// <param name="rKey">The record key, identifying the record to be deleted.</param>
        /// <param name="swapRecord">Specified if the operation should compare and swap with the previous record by cid.</param>
        /// <param name="swapCommit">Specified if the operation should compare and swap with the previous commit by cid.</param>
        /// <param name="cancellationToken">A cancellation token that can be used by other objects or threads to receive notice of cancellation.</param>
        /// <returns>The task object representing the asynchronous operation.</returns>
        /// <exception cref="ArgumentNullException">Thrown when <paramref name="collection"/> or <paramref name="rKey"/> is null.</exception>
        /// <exception cref="AuthenticationRequiredException">Thrown when the current session is not an authenticated session.</exception>
        public async Task<AtProtoHttpResult<Commit>> DeleteRecord(
            Nsid collection,
            RecordKey rKey,
            Cid? swapRecord = null,
            Cid? swapCommit = null,
            CancellationToken cancellationToken = default)
        {
            ArgumentNullException.ThrowIfNull(collection);
            ArgumentNullException.ThrowIfNull(rKey);

            if (!IsAuthenticated)
            {
                Logger.DeleteRecordFailedAsSessionIsAnonymous(_logger);
                throw new AuthenticationRequiredException();
            }

            return await DeleteRecord(Did, collection, rKey, swapRecord, swapCommit, cancellationToken).ConfigureAwait(false);
        }

        /// <summary>Deletes a record, identified by the repo, collection and rKey from the specified service.</summary>
        /// <param name="strongReference">The <see cref="StrongReference"/> to the record to be deleted.</param>
        /// <param name="swapRecord">Specified if the operation should compare and swap with the previous record by cid.</param>
        /// <param name="swapCommit">Specified if the operation should compare and swap with the previous commit by cid.</param>
        /// <param name="cancellationToken">A cancellation token that can be used by other objects or threads to receive notice of cancellation.</param>
        /// <returns>The task object representing the asynchronous operation.</returns>
        /// <exception cref="ArgumentNullException">Thrown when <paramref name="strongReference"/> is null, </exception>
        /// <exception cref="ArgumentException">Thrown when <paramref name="strongReference"/> is not valid.</exception>
        public async Task<AtProtoHttpResult<Commit>> DeleteRecord(
            StrongReference strongReference,
            Cid? swapRecord = null,
            Cid? swapCommit = null,
            CancellationToken cancellationToken = default)
        {
            ArgumentNullException.ThrowIfNull(strongReference);
            ArgumentNullException.ThrowIfNull(strongReference.Uri);
            ArgumentNullException.ThrowIfNull(strongReference.Uri.Repo);
            ArgumentNullException.ThrowIfNull(strongReference.Uri.Collection);
            ArgumentNullException.ThrowIfNull(strongReference.Uri.RecordKey);

            if (!IsAuthenticated)
            {
                Logger.DeleteRecordFailedAsSessionIsAnonymous(_logger);
                throw new AuthenticationRequiredException();
            }

            return await DeleteRecord(
                strongReference.Uri.Repo,
                strongReference.Uri.Collection,
                strongReference.Uri.RecordKey,
                swapRecord,
                swapCommit,
                cancellationToken).ConfigureAwait(false);
        }

        /// <summary>Deletes a record, identified by the repo, collection and rKey from the specified service.</summary>
        /// <param name="repo">The handle or Did of the repo to delete from. Typically this is the Did of the account that created the record.</param>
        /// <param name="collection">The collection the record should be deleted from.</param>
        /// <param name="rKey">The record key, identifying the record to be deleted.</param>
        /// <param name="swapRecord">Specified if the operation should compare and swap with the previous record by cid.</param>
        /// <param name="swapCommit">Specified if the operation should compare and swap with the previous commit by cid.</param>
        /// <param name="cancellationToken">A cancellation token that can be used by other objects or threads to receive notice of cancellation.</param>
        /// <returns>The task object representing the asynchronous operation.</returns>
        /// <exception cref="AuthenticationRequiredException">Throw when the current session is not an authenticated session.</exception>
        /// <exception cref="ArgumentNullException">Thrown when <paramref name="repo"/> is null, <paramref name="collection"/> or <paramref name="rKey"/> are null or empty.</exception>
        public async Task<AtProtoHttpResult<Commit>> DeleteRecord(
            AtIdentifier repo,
            Nsid collection,
            RecordKey rKey,
            Cid? swapRecord = null,
            Cid? swapCommit = null,
            CancellationToken cancellationToken = default)
        {
            ArgumentNullException.ThrowIfNull(repo);
            ArgumentNullException.ThrowIfNull(collection);
            ArgumentNullException.ThrowIfNull(rKey);

            if (!IsAuthenticated)
            {
                Logger.DeleteRecordFailedAsSessionIsAnonymous(_logger);
                throw new AuthenticationRequiredException();
            }

            AtProtoHttpResult<Commit> response =
                await AtProtoServer.DeleteRecord(
                    repo,
                    collection,
                    rKey,
                    swapRecord,
                    swapCommit,
                    service: Service,
                    accessCredentials: Credentials,
                    httpClient: HttpClient,
                    onCredentialsUpdated: InternalOnCredentialsUpdatedCallBack,
                    loggerFactory: LoggerFactory,
                    cancellationToken: cancellationToken).ConfigureAwait(false);

            if (response.Succeeded)
            {
                Logger.DeleteRecordSucceeded(_logger, repo, collection, rKey, Service, response.Result);
            }
            else
            {
                Logger.DeleteRecordFailed(_logger, response.StatusCode, response.AtErrorDetail?.Error, response.AtErrorDetail?.Message, repo, collection, rKey, Service);
            }

            if (response.Succeeded)
            {
                return new AtProtoHttpResult<Commit>
                {
                    Result = response.Result,
                    AtErrorDetail = response.AtErrorDetail,
                    StatusCode = response.StatusCode,
                    HttpResponseHeaders = response.HttpResponseHeaders,
                    RateLimit = response.RateLimit
                };
            }
            else
            {
                return new AtProtoHttpResult<Commit>
                {
                    Result = null,
                    AtErrorDetail = response.AtErrorDetail,
                    StatusCode = response.StatusCode,
                    HttpResponseHeaders = response.HttpResponseHeaders,
                    RateLimit = response.RateLimit
                };
            }
        }

        /// <summary>
        /// Updates or creates a record in the specified collection belonging to the current user.
        /// </summary>
        /// <param name="record"><para>The record to be updated or created.</para></param>
        /// <param name="collection"><para>The collection the record should be updated or created in.</para></param>
        /// <param name="creator"><para>The <see cref="Did"/> of the actor whose collection the record should be created in. Typically this is the Did of the current user.</para></param>
        /// <param name="rKey"><para>The <see cref="RecordKey"/> of the record to update, otherwise the record key that will be used for the new record.</para></param>
        /// <param name="validate">
        ///   <para>Gets a flag indicating what validation will be performed, if any.</para>
        ///   <para>A value of <keyword>true</keyword> requires lexicon schema validation of record data.</para>
        ///   <para>A value of <keyword>false</keyword> will skip Lexicon schema validation of record data.</para>
        ///   <para>A value of <keyword>null</keyword> to validate record data only for known lexicons.</para>
        ///   <para>Defaults to <keyword>true</keyword>.</para>
        /// </param>
        /// <param name="swapCommit"><para>Compare and swap with the previous commit by CID.</para></param>
        /// <param name="swapRecord"><para>The <see cref="Cid"/> of the record, if any, to compare and swap with.</para></param>
        /// <param name="cancellationToken"><para>A cancellation token that can be used by other objects or threads to receive notice of cancellation.</para></param>
        /// <returns><para>The task object representing the asynchronous operation.</para></returns>
        /// <exception cref="ArgumentNullException">
        ///     <para>Thrown when <paramref name="record"/>, <paramref name="collection"/>, <paramref name="creator"/> or <paramref name="rKey"/> is null.</para>
        /// </exception>
        /// <exception cref="AuthenticationRequiredException"><para>Thrown when the current session is not authenticated.</para></exception>
        public async Task<AtProtoHttpResult<PutRecordResponse>> PutRecord(
            object record,
            Nsid collection,
            Did creator,
            RecordKey rKey,
            bool? validate = true,
            Cid? swapCommit = null,
            Cid? swapRecord = null,
            CancellationToken cancellationToken = default)
        {
            ArgumentNullException.ThrowIfNull(record);
            ArgumentNullException.ThrowIfNull(collection);
            ArgumentNullException.ThrowIfNull(creator);
            ArgumentNullException.ThrowIfNull(rKey);

            if (!IsAuthenticated)
            {
                Logger.PutRecordFailedAsSessionIsAnonymous(_logger);
                throw new AuthenticationRequiredException();
            }

            AtProtoHttpResult<PutRecordResponse> result = await AtProtoServer.PutRecord(
                record: record,
                collection: collection,
                creator: creator,
                rKey: rKey,
                validate: validate,
                swapCommit: swapCommit,
                swapRecord: swapRecord,
                service: Service,
                accessCredentials: Credentials,
                httpClient: HttpClient,
                onCredentialsUpdated: InternalOnCredentialsUpdatedCallBack,
                loggerFactory: LoggerFactory,
                cancellationToken: cancellationToken).ConfigureAwait(false);

            if (result.Succeeded)
            {
                Logger.PutRecordSucceeded(_logger, result.Result.Uri, result.Result.Cid, collection, Service);
            }
            else if (result.StatusCode == HttpStatusCode.OK && result.Result is null)
            {
                Logger.PutRecordSucceededButNullResult(_logger, Service);
            }
            else
            {
                Logger.PutRecordFailed(_logger, result.StatusCode, collection, rKey, result.AtErrorDetail?.Error, result.AtErrorDetail?.Message, Service);
            }

            return result;
        }


        /// <summary>
        /// Gets information about a repository, including the list of collections.
        /// </summary>
        /// <param name="repo">The <see cref="AtIdentifier"/> of the repo to retrieve information for.</param>
        /// <param name="service">The service to retrieve the record from.</param>
        /// <param name="cancellationToken">A cancellation token that can be used by other objects or threads to receive notice of cancellation.</param>
        /// <returns>The task object representing the asynchronous operation.</returns>
        /// <exception cref="ArgumentNullException">Thrown when <paramref name="repo"/> is null.</exception>
        public async Task<AtProtoHttpResult<RepoDescription>> DescribeRepo(AtIdentifier repo, Uri? service = null, CancellationToken cancellationToken = default)
        {
            ArgumentNullException.ThrowIfNull(repo);

            service ??= Service;

            return await AtProtoServer.DescribeRepo(
                repo,
                service,
                HttpClient,
                loggerFactory : LoggerFactory,
                cancellationToken: cancellationToken).ConfigureAwait(false);
        }

        /// <summary>
        /// Gets the record specified by the identifying parameters.
        /// </summary>
        /// <typeparam name="T">The type of record to get.</typeparam>
        /// <param name="uri">The <see cref="AtUri"/> of the record to retrieve.</param>
        /// <param name="cid">The CID of the version of the record. If not specified, then return the most recent version.</param>
        /// <param name="service">The service to retrieve the record from.</param>
        /// <param name="cancellationToken">A cancellation token that can be used by other objects or threads to receive notice of cancellation.</param>
        /// <returns>The task object representing the asynchronous operation.</returns>
        /// <exception cref="ArgumentNullException">Thrown when <paramref name="uri"/> is null.</exception>
        /// <exception cref="ArgumentException">Thrown when <paramref name="uri"/> is in an incorrect format.</exception>
        public async Task<AtProtoHttpResult<T>> GetRecord<T>(
            AtUri uri,
            Cid? cid = null,
            Uri? service = null,
            CancellationToken cancellationToken = default) where T : class
        {
            ArgumentNullException.ThrowIfNull(uri);

            if (uri.Repo is null)
            {
                throw new ArgumentException("{uri} does not have a repo.", nameof(uri));
            }

            if (uri.Collection is null)
            {
                throw new ArgumentException("{uri} does not have a collection.", nameof(uri));
            }

            if (uri.RecordKey is null)
            {
                throw new ArgumentException("{uri} does not have an rKey.", nameof(uri));
            }

            return await GetRecord<T>(uri.Repo, uri.Collection, uri.RecordKey, cid, service, cancellationToken).ConfigureAwait(false);
        }

        /// <summary>
        /// Gets the record specified by the identifying parameters.
        /// </summary>
        /// <typeparam name="T">The type of record to get.</typeparam>
        /// <param name="repo">The <see cref="AtIdentifier"/> of the repo to retrieve the record from.</param>
        /// <param name="collection">The NSID of the collection the record should be retrieved from.</param>
        /// <param name="rKey">The record key, identifying the record to be retrieved.</param>
        /// <param name="cid">The CID of the version of the record. If not specified, then return the most recent version.</param>
        /// <param name="service">The service to retrieve the record from.</param>
        /// <param name="cancellationToken">A cancellation token that can be used by other objects or threads to receive notice of cancellation.</param>
        /// <returns>The task object representing the asynchronous operation.</returns>
        /// <exception cref="ArgumentNullException">Thrown when <paramref name="repo"/>, <paramref name="collection"/> is null or empty.</exception>
        public async Task<AtProtoHttpResult<T>> GetRecord<T>(
            AtIdentifier repo,
            Nsid collection,
            RecordKey rKey,
            Cid? cid = null,
            Uri? service = null,
            CancellationToken cancellationToken = default) where T:class
        {
            ArgumentNullException.ThrowIfNull(repo);
            ArgumentNullException.ThrowIfNull(collection);
            ArgumentNullException.ThrowIfNull(rKey);

            service ??= Service;

            Logger.GetRecordCalled(_logger, repo, collection, rKey, service);

            AccessCredentials? accessCredentials = null;

            if (IsAuthenticated)
            {
                accessCredentials = Credentials;
            }

            AtProtoHttpResult<T> result =
                await AtProtoServer.GetRecord<T>(
                    repo: repo,
                    collection: collection,
                    rKey: rKey,
                    cid: cid,
                    service: service,
                    accessCredentials: accessCredentials,
                    httpClient: HttpClient,
                    onCredentialsUpdated: InternalOnCredentialsUpdatedCallBack,
                    loggerFactory: LoggerFactory,
                    cancellationToken: cancellationToken).ConfigureAwait(false);

            if (!result.Succeeded)
            {
                Logger.GetRecordFailed(_logger, result.StatusCode, repo, collection, rKey, result.AtErrorDetail?.Error, result.AtErrorDetail?.Message, service);
            }
            else if (result.Result is null && result.StatusCode == HttpStatusCode.OK)
            {
                Logger.GetRecordSucceededButReturnedNullResult(_logger, repo, collection, rKey, service);
            }

            return result;
        }

        /// <summary>
        /// Gets a page of records in the specified <paramref name="collection"/> for the current user.
        /// </summary>
        /// <param name="collection">The NSID of the collection the records should be retrieved from.</param>
        /// <param name="limit">The number of records to return in each page.</param>
        /// <param name="cursor">The cursor position to start retrieving records from.</param>
        /// <param name="reverse">A flag indicating if records should be listed in reverse order.</param>
        /// <param name="service">The service to retrieve the record from.</param>
        /// <param name="cancellationToken">A cancellation token that can be used by other objects or threads to receive notice of cancellation.</param>
        /// <returns>The task object representing the asynchronous operation.</returns>
        /// <exception cref="ArgumentNullException">Thrown when <paramref name="collection"/> is null or empty.</exception>
        /// <exception cref="AuthenticationRequiredException">Thrown when the agent is not authenticated.</exception>
        public async Task<AtProtoHttpResult<PagedReadOnlyCollection<T>>> ListRecords<T>(
            Nsid collection,
            int? limit = 50,
            string? cursor = null,
            bool reverse = false,
            Uri? service = null,
            CancellationToken cancellationToken = default) where T : AtProtoRecord
        {
            ArgumentNullException.ThrowIfNull(collection);

            if (!IsAuthenticated)
            {
                throw new AuthenticationRequiredException();
            }

            return await ListRecords<T>(
                Credentials.Did,
                collection,
                limit,
                cursor,
                reverse,
                service,
                cancellationToken: cancellationToken).ConfigureAwait(false);
        }

        /// <summary>
        /// Gets a page of records in the specified <paramref name="collection"/>.
        /// </summary>
        /// <param name="repo">The <see cref="AtIdentifier"/> of the repo to retrieve the records from.</param>
        /// <param name="collection">The NSID of the collection the records should be retrieved from.</param>
        /// <param name="limit">The number of records to return in each page.</param>
        /// <param name="cursor">The cursor position to start retrieving records from.</param>
        /// <param name="reverse">A flag indicating if records should be listed in reverse order.</param>
        /// <param name="service">The service to retrieve the record from.</param>
        /// <param name="cancellationToken">A cancellation token that can be used by other objects or threads to receive notice of cancellation.</param>
        /// <returns>The task object representing the asynchronous operation.</returns>
        /// <exception cref="ArgumentNullException">Thrown when <paramref name="repo"/> or <paramref name="collection"/> is null.</exception>
        /// <exception cref="AuthenticationRequiredException">Thrown when the current session is not an authenticated session.</exception>
        public async Task<AtProtoHttpResult<PagedReadOnlyCollection<T>>> ListRecords<T>(
            AtIdentifier repo,
            Nsid collection,
            int? limit = 50,
            string? cursor = null,
            bool reverse = false,
            Uri? service = null,
            CancellationToken cancellationToken = default) where T : AtProtoRecord
        {
            ArgumentNullException.ThrowIfNull(repo);
            ArgumentNullException.ThrowIfNull(collection);

            service ??= Service;

            AccessCredentials? accessCredentials = null;

            if (IsAuthenticated)
            {
                accessCredentials = Credentials;
            }

            Logger.ListRecordsCalled(_logger, repo, collection, service);

            AtProtoHttpResult<PagedReadOnlyCollection<T>> result = await AtProtoServer.ListRecords<T>(
                repo: repo,
                collection: collection,
                limit: limit,
                cursor: cursor,
                reverse: reverse,
                service: service,
                accessCredentials: accessCredentials,
                onCredentialsUpdated: InternalOnCredentialsUpdatedCallBack,
                httpClient: HttpClient,
                loggerFactory: LoggerFactory,
                cancellationToken: cancellationToken).ConfigureAwait(false);

            if (!result.Succeeded)
            {
                Logger.ListRecordsFailed(_logger, result.StatusCode, repo, collection, result.AtErrorDetail?.Error, result.AtErrorDetail?.Message, service);
            }
            else if (result.Result is null)
            {
                Logger.ListRecordsSucceededButReturnedNullResult(_logger, repo, collection, service);
            }

            return result;
        }

        /// <summary>
        /// Uploads a blob, to be referenced from a repository record.
        /// </summary>
        /// <param name="blob">The blob to upload.</param>
        /// <param name="mimeType">The mime type of the blob to upload.</param>
        /// <param name="service">The service to upload the blob to.</param>
        /// <param name="cancellationToken">A cancellation token that can be used by other objects or threads to receive notice of cancellation.</param>
        /// <returns>The task object representing the asynchronous operation.</returns>
        /// <exception cref="ArgumentException">Thrown when <paramref name="blob"/> has a zero length or if <paramref name="mimeType"/> is null or empty.</exception>
        /// <exception cref="AuthenticationRequiredException">Thrown when the current session is not an authenticated session.</exception>
        public async Task<AtProtoHttpResult<Blob>> UploadBlob(
            byte[] blob,
            string mimeType,
            Uri? service = null,
            CancellationToken cancellationToken = default)
        {
            ArgumentNullException.ThrowIfNull(blob);
            ArgumentException.ThrowIfNullOrEmpty(mimeType);

            service ??= Service;

            if (!IsAuthenticated)
            {
                Logger.UploadBlobFailedAsSessionIsAnonymous(_logger, service);

                throw new AuthenticationRequiredException();
            }

            if (blob.Length == 0)
            {
                Logger.UploadBlobFailedAsBlobLengthIsZero(_logger, service);
                throw new ArgumentException("blob length cannot be 0.", nameof(blob));
            }

            try
            {
                return await AtProtoServer.UploadBlob(
                    blob: blob,
                    mimeType: mimeType,
                    service: service,
                    accessCredentials: Credentials,
                    httpClient: HttpClient,
                    onCredentialsUpdated: InternalOnCredentialsUpdatedCallBack,
                    loggerFactory: LoggerFactory,
                    cancellationToken: cancellationToken).ConfigureAwait(false);
            }
            catch (HttpRequestException ex)
            {
                Logger.UploadBlobThrewHttpRequestException(_logger, service, ex);
                throw;
            }
        }

        /// <summary>
        /// Find labels relevant to the provided <see cref="AtUri"/> patterns
        /// </summary>
        /// <param name="uriPatterns">List of AT URI patterns to match (boolean 'OR'). Each may be a prefix (ending with ''; will match inclusive of the string leading to ''), or a full URI.</param>
        /// <param name="sources">Optional list of label sources to filter on.</param>
        /// <param name="limit">The number of results to return.</param>
        /// <param name="cursor">An optional cursor for pagination.</param>
        /// <param name="service">The service to find the label information on.</param>
        /// <param name="cancellationToken">A cancellation token that can be used by other objects or threads to receive notice of cancellation.</param>
        /// <returns>The task object representing the asynchronous operation.</returns>
        /// <exception cref="ArgumentNullException">Thrown when <paramref name="uriPatterns"/> is null.</exception>
        /// <exception cref="ArgumentOutOfRangeException">Thrown when <paramref name="uriPatterns"/> does not contain any patterns, or if <paramref name="limit"/> &lt;1 or &gt;250.</exception>
        public async Task<AtProtoHttpResult<PagedReadOnlyCollection<Label>>> QueryLabels(
            IEnumerable<string> uriPatterns,
            IEnumerable<Did>? sources,
            int? limit,
            string? cursor,
            Uri? service,
            CancellationToken cancellationToken = default)
        {
            ArgumentNullException.ThrowIfNull(uriPatterns);

            if (!uriPatterns.Any())
            {
                throw new ArgumentOutOfRangeException(nameof(uriPatterns), $"{nameof(uriPatterns)} must contain 1 or more patterns.");
            }
            if (limit is not null &&
               (limit < 1 || limit > 250))
            {
                throw new ArgumentOutOfRangeException(nameof(limit), "{limit} must be between 1 and 250.");
            }

            service ??= Service;

            return await AtProtoServer.QueryLabels(
                uriPatterns: uriPatterns,
                sources: sources,
                limit: limit,
                cursor: cursor,
                service: service,
                accessCredentials: null,
                httpClient: HttpClient,
                onCredentialsUpdated: InternalOnCredentialsUpdatedCallBack,
                loggerFactory: LoggerFactory,
                cancellationToken: cancellationToken).ConfigureAwait(false);
        }
<<<<<<< HEAD
=======

        /// <summary>
        /// Get a signed token on behalf of the requesting DID for the requested <paramref name="audience"/>.
        /// </summary>
        /// <param name="service">The server to request the service authentication from.</param>
        /// <param name="audience">The DID of the service that the token will be used to authenticate with.</param>
        /// <param name="lxm">Lexicon (XRPC) method to bind the requested token to</param>
        /// <param name="expiry">An optional length of the time the token should be valid for.</param>
        /// <param name="cancellationToken">A cancellation token that can be used by other objects or threads to receive notice of cancellation.</param>
        /// <returns>The task object representing the asynchronous operation.</returns>
        /// <exception cref="ArgumentNullException">
        ///   Thrown when <paramref name="service"/>, <paramref name="audience"/> or <paramref name="lxm"/> is null.
        /// </exception>
        /// <exception cref="ArgumentOutOfRangeException">Thrown when <paramref name="expiry"/> is specified but is zero or negative.</exception>
        public async Task<AtProtoHttpResult<string>> GetServiceAuth(
            Uri service,
            Did audience,
            Nsid lxm,
            TimeSpan? expiry = null,
            CancellationToken cancellationToken = default)
        {
            ArgumentNullException.ThrowIfNull(service);
            ArgumentNullException.ThrowIfNull(audience);
            ArgumentNullException.ThrowIfNull(lxm);

            if (expiry is not null)
            {
                ArgumentOutOfRangeException.ThrowIfLessThanOrEqual(expiry.Value.TotalSeconds, 0);
            }

            using (_logger.BeginScope($"GetServiceAuth()"))
            {
                if (expiry is not null)
                {
                    Logger.RequestingServiceAuthToken(_logger, Service, audience, expiry.Value.ToString("c"), lxm);
                }
                else
                {
                    Logger.RequestingServiceAuthTokenNoExpirySpecified(_logger, Service, audience, lxm);
                }

                if (!IsAuthenticated)
                {
                    Logger.GetServiceAuthFailedAsSessionIsAnonymous(_logger, Service);

                    throw new AuthenticatedSessionRequiredException();
                }

                AtProtoHttpResult<string> result = await AtProtoServer.GetServiceAuth(
                    audience,
                    expiry,
                    lxm,
                    service,
                    AccessToken,
                    httpClient: HttpClient,
                    loggerFactory: LoggerFactory,
                    cancellationToken: cancellationToken).ConfigureAwait(false);

                if (result.Succeeded)
                {
                    TimeSpan expiresIn = GetTimeToJwtTokenExpiry(result.Result);
                    Logger.ServiceAuthTokenAcquired(_logger, service, audience, expiresIn.ToString("c"), lxm);
                }
                else
                {
                    Logger.ServiceAuthTokenAcquisitionFailed(
                        _logger,
                        service,
                        Did,
                        audience,
                        lxm,
                        result.StatusCode,
                        result.AtErrorDetail?.Error,
                        result.AtErrorDetail?.Message);
                }

                return result;
            }
        }

        /// <summary>
        /// Sets the access and refresh tokens for the current session.
        /// </summary>
        /// <param name="accessJwt">The new access token to use.</param>
        /// <param name="refreshJwt">The new refresh token to use.</param>
        /// <param name="cancellationToken">A cancellation token that can be used by other objects or threads to receive notice of cancellation.</param>
        /// <exception cref="ArgumentNullException">Thrown when either the provided <paramref name="accessJwt"/> or <paramref name="refreshJwt"/> is null or empty.</exception>
        /// <exception cref="AuthenticatedSessionRequiredException">Thrown when the agent is not authenticated.</exception>
        public async Task SetTokens(string accessJwt, string refreshJwt, CancellationToken cancellationToken = default)
        {
            ArgumentNullException.ThrowIfNullOrEmpty(accessJwt);
            ArgumentNullException.ThrowIfNullOrEmpty(refreshJwt);

            if (Session is null)
            {
                throw new AuthenticatedSessionRequiredException();
            }

            if (await ValidateJwtToken(accessJwt, Session.Did, Session.Service!).ConfigureAwait(false) &&
                await ValidateJwtToken(refreshJwt, Session.Did, Session.Service!).ConfigureAwait(false))
            {
                if (!cancellationToken.IsCancellationRequested)
                {
                    Logger.UpdateTokensCalled(_logger, Session.Did, Session.Service!);
                    Session.UpdateAccessTokens(accessJwt, refreshJwt);
                }
            }
            else
            {
                Logger.UpdateTokensGivenInvalidTokens(_logger, Session.Did, Session.Service!);
                throw new SecurityTokenValidationException("The issued access token could not be validated.");
            }

            await Task.CompletedTask.ConfigureAwait(false);
        }

        private void StartTokenRefreshTimer()
        {
            if (_enableTokenRefresh)
            {
                if (Session is not null && !string.IsNullOrEmpty(AccessToken))
                {
                    TimeSpan accessTokenExpiresIn = GetTimeToJwtTokenExpiry(AccessToken);

                    Logger.RefreshTimerStartedAccessTokenExpiresIn(_logger, accessTokenExpiresIn);

                    if (accessTokenExpiresIn.TotalSeconds < 60)
                    {
                        Logger.RefreshTimerCallingRefreshSession(_logger);
                        // As we're about to expire, go refresh the token
                        RefreshSession().FireAndForget();
                        return;
                    }

                    TimeSpan refreshIn = _refreshAccessTokenInterval;
                    if (accessTokenExpiresIn < _refreshAccessTokenInterval)
                    {
                        refreshIn = accessTokenExpiresIn - new TimeSpan(0, 1, 0);
                    }

                    _sessionRefreshTimer ??= new();

                    _sessionRefreshTimer.Interval = refreshIn.TotalMilliseconds >= int.MaxValue ? int.MaxValue : refreshIn.TotalMilliseconds;
                    _sessionRefreshTimer.Elapsed += RefreshTimerElapsed;
                    _sessionRefreshTimer.Enabled = true;
                    _sessionRefreshTimer.Start();

                    Logger.TokenRefreshTimerStarted(_logger, _sessionRefreshTimer.Interval);
                }
            }
            else
            {
                Logger.TokenRefreshTimerStartCalledButRefreshDisabled(_logger);
            }

        }

        private void StopTokenRefreshTimer(bool dispose = false)
        {
            if (_sessionRefreshTimer is not null)
            {
                _sessionRefreshTimer.Stop();
                Logger.TokenRefreshTimerStopped(_logger);

                if (dispose)
                {
                    _sessionRefreshTimer.Dispose();
                    _sessionRefreshTimer = null;
                }
            }
        }

        private static TimeSpan GetTimeToJwtTokenExpiry(string jwt)
        {
            if (string.IsNullOrEmpty(jwt))
            {
                throw new ArgumentNullException(nameof(jwt));
            }

            JsonWebToken jsonWebToken = new(jwt);

            DateTime validUntil = jsonWebToken.ValidTo.ToUniversalTime();
            DateTime now = DateTime.Now.ToUniversalTime();

            TimeSpan validityPeriod = validUntil - now;

            return validityPeriod;
        }

        private static async Task<bool> ValidateJwtToken(string jwt, Did did, Uri service)
        {
            bool isValid = false;

            // Disable issuer and signature validation because the Bluesky PDS implementation does not expose a
            // .well-known/openid-configuration endpoint to retrieve the issuer and signing key from.
            TokenValidationParameters validationParameters = new()
            {
                ValidateAudience = true,
                ValidAudience = $"did:web:{service.Host}",
                ValidateIssuer = false,
                ValidateIssuerSigningKey = false,
                ValidateLifetime = true,
                IssuerSigningKeyValidator = (securityKey, securityToken, validationParameters) => true,
                SignatureValidator = (token, validationParameters) => new JsonWebToken(token)
            };

            JsonWebTokenHandler tokenHandler = new();
            TokenValidationResult validationResult = await tokenHandler.ValidateTokenAsync(jwt, validationParameters).ConfigureAwait(false);

            if (validationResult.IsValid)
            {
                // Validate the subject matches the expected DID.
                isValid = string.Equals((string?)validationResult.Claims.FirstOrDefault(c => c.Key == "sub").Value, did.ToString(), StringComparison.OrdinalIgnoreCase);
            }

            return isValid;
        }

        private void RefreshTimerElapsed(object? sender, ElapsedEventArgs e)
        {
            Logger.BackgroundTokenRefreshFired(_logger);
            RefreshSession().FireAndForget();
        }
>>>>>>> ee706b63
    }
}<|MERGE_RESOLUTION|>--- conflicted
+++ resolved
@@ -90,11 +90,7 @@
             }
             else
             {
-<<<<<<< HEAD
                 LoggerFactory = NullLoggerFactory.Instance;
-=======
-                return Session is not null && Session.HasAccessToken && Session.AccessJwtExpiresOn > DateTime.UtcNow;
->>>>>>> ee706b63
             }
 
             _logger = LoggerFactory.CreateLogger<AtProtoAgent>();
@@ -135,7 +131,6 @@
 
             if (disposing)
             {
-<<<<<<< HEAD
                 Authenticated = null;
                 CredentialsUpdated = null;
                 TokenRefreshFailed = null;
@@ -147,18 +142,6 @@
                     _credentialRefreshTimer.Enabled = false;
                     _credentialRefreshTimer.Dispose();
                     _credentialRefreshTimer = null;
-=======
-                Logger.AgentDisposing(_logger);
-
-                if (_sessionRefreshTimer is not null)
-                {
-                    Logger.AgentDisposeStoppingRefreshTimer(_logger);
-
-                    _sessionRefreshTimer.Stop();
-                    _sessionRefreshTimer.Enabled = false;
-                    _sessionRefreshTimer.Dispose();
-                    _sessionRefreshTimer = null;
->>>>>>> ee706b63
                 }
 
                 _directoryAgent.Dispose();
@@ -287,7 +270,6 @@
         /// <param name="handle">The handle whose PDS <see cref="Uri"/> should be resolved.</param>
         /// <param name="cancellationToken">A cancellation token that can be used by other objects or threads to receive notice of cancellation.</param>
         /// <returns>The task object representing the asynchronous operation.</returns>
-<<<<<<< HEAD
         /// <exception cref="ArgumentException">Thrown when <paramref name="handle"/> is null or white space.</exception>
         public async Task<Uri?> ResolvePds(string handle, CancellationToken cancellationToken = default)
         {
@@ -296,526 +278,6 @@
             Did? did = await ResolveHandle(handle, cancellationToken).ConfigureAwait(false) ?? throw new ArgumentException($"{handle} cannot be resolved to a DID", nameof(handle));
 
             return await ResolvePds(did, cancellationToken).ConfigureAwait(false);
-=======
-        /// <exception cref="ArgumentNullException">Thrown when <paramref name="pds"/> is null.</exception>
-        public async Task<Uri?> ResolveAuthorizationServer(Uri pds, CancellationToken cancellationToken = default)
-        {
-            ArgumentNullException.ThrowIfNull(pds);
-
-            Logger.ResolveAuthorizationServerCalled(_logger, pds);
-
-            Uri? authorizationServer = null;
-
-            if (!cancellationToken.IsCancellationRequested)
-            {
-                using (Stream responseStream = await HttpClient.GetStreamAsync(new Uri($"https://{pds.Host}/.well-known/oauth-protected-resource"), cancellationToken).ConfigureAwait(false))
-                using (JsonDocument protectedResultMetadata = await JsonDocument.ParseAsync(responseStream, cancellationToken: cancellationToken).ConfigureAwait(false))
-                {
-                    if (!cancellationToken.IsCancellationRequested && protectedResultMetadata is not null)
-                    {
-                        JsonElement.ArrayEnumerator authorizationServers = protectedResultMetadata.RootElement.GetProperty("authorization_servers").EnumerateArray();
-
-                        if (!cancellationToken.IsCancellationRequested && authorizationServers.Any())
-                        {
-                            string serverUri = authorizationServers.First(s => !string.IsNullOrEmpty(s.GetString())).ToString();
-
-                            if (!string.IsNullOrEmpty(serverUri))
-                            {
-                                authorizationServer = new Uri(serverUri);
-                            }
-                        }
-                    }
-                }
-            }
-
-            if (authorizationServer is not null)
-            {
-                Logger.ResolveAuthorizationServerDiscovered(_logger, pds, authorizationServer);
-            }
-            else
-            {
-                Logger.ResolveAuthorizationServerFailed(_logger, pds);
-            }
-
-            return authorizationServer;
-        }
-
-        /// <summary>
-        /// Logins into the <paramref name="service"/> with the specified <paramref name="credentials"/>.
-        /// </summary>
-        /// <param name="credentials">The credentials to use when authenticating.</param>
-        /// <param name="service">The service to authenticate to.</param>
-        /// <param name="cancellationToken">An optional cancellation token that can be used by other objects or threads to receive notice of cancellation.</param>
-        /// <returns>The task object representing the asynchronous operation.</returns>
-        /// <exception cref="ArgumentNullException">Thrown when <paramref name="credentials"/> is null.</exception>
-        /// <exception cref="SecurityTokenValidationException">Thrown when the access token issued by the <see cref="Service"/> is not valid.</exception>
-        public async Task<AtProtoHttpResult<bool>> Login(Credentials credentials, Uri? service = null, CancellationToken cancellationToken = default)
-        {
-            ArgumentNullException.ThrowIfNull(credentials);
-
-            using (_logger.BeginScope($"Login for {credentials.Identifier}"))
-            {
-                lock (_session_SyncLock)
-                {
-                    StopTokenRefreshTimer();
-                }
-
-                if (service is null)
-                {
-                    Did? userDid = await ResolveHandle(credentials.Identifier, cancellationToken: cancellationToken).ConfigureAwait(false);
-
-                    if (userDid is null || cancellationToken.IsCancellationRequested)
-                    {
-                        return new AtProtoHttpResult<bool>(
-                            false,
-                            HttpStatusCode.NotFound,
-                            new AtErrorDetail() { Error = "HandleNotResolvable", Message = "Handle could not be resolved to a DID." });
-                    }
-
-                    Uri? pds = null;
-
-                    if (!cancellationToken.IsCancellationRequested)
-                    {
-                        pds = await ResolvePds(userDid, cancellationToken).ConfigureAwait(false);
-                    }
-
-                    if (pds is null || cancellationToken.IsCancellationRequested)
-                    {
-                        return new AtProtoHttpResult<bool>(
-                            false,
-                            HttpStatusCode.NotFound,
-                            new AtErrorDetail() { Error = "PdsNotResolvable", Message = $"Could not resolve a PDS for {userDid}." });
-                    }
-
-                    service = pds;
-                }
-
-                Logger.CreateSessionCalled(_logger, credentials.Identifier, service);
-                AtProtoHttpResult<CreateSessionResponse> createSessionResult =
-                    await AtProtoServer.CreateSession(
-                        credentials,
-                        service,
-                        httpClient: HttpClient,
-                        loggerFactory: LoggerFactory,
-                        cancellationToken: cancellationToken).ConfigureAwait(false);
-                Logger.CreateSessionReturned(_logger, createSessionResult.StatusCode);
-
-                if (createSessionResult.Succeeded)
-                {
-                    if (!await ValidateJwtToken(createSessionResult.Result.AccessJwt, createSessionResult.Result.Did, service).ConfigureAwait(false))
-                    {
-                        Logger.CreateSessionJwtValidationFailed(_logger);
-                        throw new SecurityTokenValidationException("The issued access token could not be validated.");
-                    }
-
-                    lock (_session_SyncLock)
-                    {
-                        Service = service;
-                        Session = new Session(service, createSessionResult.Result);
-                        Logger.SessionCreated(_logger, credentials.Identifier, Session.InternalSessionIdentifier, service);
-
-                        _sessionRefreshTimer ??= new();
-                        StartTokenRefreshTimer();
-
-                        var sessionCreatedEventArgs = new SessionCreatedEventArgs(
-                            createSessionResult.Result.Did,
-                            service,
-                            createSessionResult.Result.Handle,
-                            createSessionResult.Result.AccessJwt,
-                            createSessionResult.Result.RefreshJwt);
-                        OnSessionCreated(sessionCreatedEventArgs);
-                    }
-
-                    return new AtProtoHttpResult<bool>()
-                    {
-                        Result = true,
-                        StatusCode = createSessionResult.StatusCode,
-                        AtErrorDetail = createSessionResult.AtErrorDetail,
-                        RateLimit = createSessionResult.RateLimit
-                    };
-                }
-                else
-                {
-                    Logger.CreateSessionFailed(_logger, createSessionResult.StatusCode);
-
-                    lock (_session_SyncLock)
-                    {
-                        StopTokenRefreshTimer();
-                        Session = null;
-                    }
-
-                    return new AtProtoHttpResult<bool>
-                    {
-                        Result = false,
-                        StatusCode = createSessionResult.StatusCode,
-                        AtErrorDetail = createSessionResult.AtErrorDetail,
-                        RateLimit = createSessionResult.RateLimit
-                    };
-                }
-            }
-        }
-
-        /// <summary>
-        /// Logins into the <paramref name="service"/> with the specified <paramref name="identifier"/> and <paramref name="password"/>.
-        /// </summary>
-        /// <param name="identifier">The identifier used to authenticate.</param>
-        /// <param name="password">The password used to authenticated.</param>
-        /// <param name="emailAuthFactor">An optional email authentication code.</param>
-        /// <param name="service">The service to authenticate to.</param>
-        /// <param name="cancellationToken">An optional cancellation token that can be used by other objects or threads to receive notice of cancellation.</param>
-        /// <returns>The task object representing the asynchronous operation.</returns>
-        /// <exception cref="ArgumentNullException">Thrown when <paramref name="identifier" /> or <paramref name="password"/> is null or empty.</exception>
-        public async Task<AtProtoHttpResult<bool>> Login(string identifier, string password, string? emailAuthFactor = null, Uri? service = null, CancellationToken cancellationToken = default)
-        {
-            ArgumentNullException.ThrowIfNullOrWhiteSpace(identifier);
-            ArgumentNullException.ThrowIfNullOrWhiteSpace(password);
-
-            return await Login(new Credentials(identifier, password, emailAuthFactor), service, cancellationToken).ConfigureAwait(false);
-        }
-
-        /// <summary>
-        /// Clears the internal session state used by the agent and tells the service for this agent's current session to cancel the session.
-        /// </summary>
-        /// <param name="cancellationToken">An optional cancellation token that can be used by other objects or threads to receive notice of cancellation.</param>
-        /// <returns>The task object representing the asynchronous operation.</returns>
-        /// <exception cref="InvalidSessionException">Thrown when the current session does not have enough information to call the DeleteSession API.</exception>
-        /// <exception cref="LogoutException">Thrown when the DeleteSession API call fails.</exception>
-        public async Task Logout(CancellationToken cancellationToken = default)
-        {
-            SessionConfigurationErrorType sessionErrorFlags = SessionConfigurationErrorType.None;
-
-            if (Session is null)
-            {
-                sessionErrorFlags |= SessionConfigurationErrorType.NullSession;
-            }
-            else
-            {
-                if (Session.RefreshJwt is null)
-                {
-                    sessionErrorFlags |= SessionConfigurationErrorType.MissingRefreshToken;
-                }
-
-                if (Session.Service is null)
-                {
-                    sessionErrorFlags |= SessionConfigurationErrorType.MissingService;
-                }
-            }
-
-            if (sessionErrorFlags != SessionConfigurationErrorType.None)
-            {
-                throw new InvalidSessionException($"The current session does not have enough information to logout: {sessionErrorFlags}")
-                {
-                    SessionErrors = sessionErrorFlags
-                };
-            }
-
-            Logger.LogoutCalled(_logger, Session!.Did, Session.Service!);
-
-            Uri currentSessionService = Session!.Service!;
-
-            AtProtoHttpResult<EmptyResponse> deleteSessionResult =
-                await AtProtoServer.DeleteSession(Session!.RefreshJwt!, currentSessionService, HttpClient, LoggerFactory, cancellationToken).ConfigureAwait(false);
-
-            lock (_session_SyncLock)
-            {
-                StopTokenRefreshTimer();
-
-                if (deleteSessionResult.Succeeded)
-                {
-                    if (Session is not null)
-                    {
-                        var loggedOutEventArgs = new SessionEndedEventArgs(Session.Did, currentSessionService);
-
-                        Session = null;
-
-                        OnSessionEnded(loggedOutEventArgs);
-                    }
-                    else
-                    {
-                        Logger.LogoutFailed(_logger, Session!.Did, Session.Service, deleteSessionResult.StatusCode);
-                        Session = null;
-                        throw new LogoutException()
-                        {
-                            StatusCode = deleteSessionResult.StatusCode,
-                            Error = deleteSessionResult.AtErrorDetail
-                        };
-                    }
-                }
-            }
-
-            await Task.CompletedTask.ConfigureAwait(false);
-        }
-
-        /// <summary>
-        /// Refreshes the current authenticated session and updates the access and refresh tokens.
-        /// </summary>
-        /// <param name="cancellationToken">An optional cancellation token that can be used by other objects or threads to receive notice of cancellation.</param>
-        /// <returns>The task object representing the asynchronous operation.</returns>
-        /// <exception cref="InvalidSessionException">Thrown when the current session does not have enough information to call refresh itself.</exception>
-        public async Task<bool> RefreshSession(CancellationToken cancellationToken = default)
-        {
-            lock (_session_SyncLock)
-            {
-                SessionConfigurationErrorType sessionErrorFlags = SessionConfigurationErrorType.None;
-
-                if (Session is null)
-                {
-                    sessionErrorFlags |= SessionConfigurationErrorType.NullSession;
-                }
-
-                if (Session is not null && Session.RefreshJwt is null)
-                {
-                    sessionErrorFlags |= SessionConfigurationErrorType.MissingRefreshToken;
-                }
-
-                if (Session is not null && Session.Service is null)
-                {
-                    sessionErrorFlags |= SessionConfigurationErrorType.MissingService;
-                }
-
-                if (sessionErrorFlags != SessionConfigurationErrorType.None)
-                {
-                    var sessionRefreshFailedEventArgs = new SessionRefreshFailedEventArgs(sessionErrorFlags, Session?.Did, Session?.Service);
-
-                    OnSessionRefreshFailed(sessionRefreshFailedEventArgs);
-
-                    throw new InvalidSessionException($"The current session does not have enough information to refresh: {sessionErrorFlags}")
-                    {
-                        SessionErrors = sessionErrorFlags
-                    };
-                }
-            }
-
-            return await RefreshSession(Session!.RefreshJwt!, Session.Service!, cancellationToken).ConfigureAwait(false);
-        }
-
-        /// <summary>
-        /// Refreshes the session specified by the <paramref name="refreshJwt"/> on the <paramref name="service"/>
-        /// </summary>
-        /// <param name="refreshJwt">The refresh token to use to refresh the session.</param>
-        /// <param name="service">The service to refresh the session on.</param>
-        /// <param name="cancellationToken">An optional cancellation token that can be used by other objects or threads to receive notice of cancellation.</param>
-        /// <returns>The task object representing the asynchronous operation.</returns>
-        /// <exception cref="ArgumentNullException">Thrown when <paramref name="refreshJwt"/> is null.</exception>
-        /// <exception cref="SecurityTokenValidationException">Thrown when the token issued by <paramref name="service"/> cannot be validated.</exception>
-        public async Task<bool> RefreshSession(string refreshJwt, Uri? service = null, CancellationToken cancellationToken = default)
-        {
-            service ??= Service;
-
-            if (!IsAuthenticated)
-            {
-                Logger.RefreshSessionFailedNoSession(_logger, service);
-                throw new AuthenticatedSessionRequiredException();
-            }
-
-            using (_logger.BeginScope($"RefreshSession {Session.InternalSessionIdentifier}"))
-            {
-                ArgumentNullException.ThrowIfNullOrEmpty(refreshJwt);
-
-                Logger.RefreshSessionCalled(_logger, Session!.Did, service);
-
-                if (_sessionRefreshTimer is not null)
-                {
-                    lock (_session_SyncLock)
-                    {
-                        StopTokenRefreshTimer();
-                    }
-                }
-
-                AtProtoHttpResult<RefreshSessionResponse> refreshSessionResult;
-                try
-                {
-                    refreshSessionResult = await AtProtoServer.RefreshSession(refreshJwt, service, HttpClient, LoggerFactory, cancellationToken).ConfigureAwait(false);
-                }
-                catch (Exception e)
-                {
-                    Logger.TokenRefreshApiThrew(_logger, e);
-                    throw;
-                }
-
-                if (!refreshSessionResult.Succeeded || refreshSessionResult.Result.AccessJwt is null || refreshSessionResult.Result.RefreshJwt is null)
-                {
-                    Logger.RefreshSessionApiCallFailed(_logger, Session!.Did, service, refreshSessionResult.StatusCode);
-
-                    var sessionRefreshFailedEventArgs = new SessionRefreshFailedEventArgs(
-                        SessionConfigurationErrorType.None,
-                        null,
-                        service,
-                        refreshSessionResult.StatusCode,
-                        refreshSessionResult.AtErrorDetail);
-
-                    OnSessionRefreshFailed(sessionRefreshFailedEventArgs);
-
-                    return false;
-                }
-
-                if (!await ValidateJwtToken(refreshSessionResult.Result.AccessJwt, refreshSessionResult.Result.Did, service).ConfigureAwait(false))
-                {
-                    Logger.RefreshSessionTokenValidationFailed(_logger, Session!.Did, service);
-
-                    throw new SecurityTokenValidationException("The issued access token could not be validated.");
-                }
-
-                lock (_session_SyncLock)
-                {
-                    if (Session is not null)
-                    {
-                        Logger.RefreshSessionSucceeded(_logger, Session.Did, service);
-
-                        Session.UpdateAccessTokens(refreshSessionResult.Result.AccessJwt, refreshSessionResult.Result.RefreshJwt);
-
-                        _sessionRefreshTimer ??= new();
-                        StartTokenRefreshTimer();
-
-                        var sessionRefreshedEventArgs = new SessionRefreshedEventArgs(
-                            Session.Did,
-                            service,
-                            refreshSessionResult.Result.AccessJwt,
-                            refreshSessionResult.Result.RefreshJwt);
-
-                        OnSessionRefreshed(sessionRefreshedEventArgs);
-
-                        return true;
-                    }
-                }
-
-                return false;
-            }
-        }
-
-        /// <summary>
-        /// Gets information about the session associated with the access token provided.
-        /// </summary>
-        /// <param name="accessJwt">The access token whose session information to retrieve.</param>
-        /// <param name="service">The service <see cref="Uri"/> the session access token was generated from.</param>
-        /// <param name="cancellationToken">An optional cancellation token that can be used by other objects or threads to receive notice of cancellation.</param>
-        /// <returns>The task object representing the asynchronous operation.</returns>
-        /// <exception cref="ArgumentNullException">Thrown when the <paramref name="accessJwt"/> is null or empty.</exception>
-        public async Task<AtProtoHttpResult<GetSessionResponse>> GetSession(string accessJwt, Uri? service = null, CancellationToken cancellationToken = default)
-        {
-            ArgumentNullException.ThrowIfNullOrEmpty(accessJwt);
-
-            service ??= Session!.Service!;
-
-            return await AtProtoServer.GetSession(accessJwt, service, HttpClient, LoggerFactory, cancellationToken).ConfigureAwait(false);
-        }
-
-        /// <summary>
-        /// Resumes a session on the <paramref name="service"/> from the <paramref name="refreshJwt"/>.
-        /// </summary>
-        /// <param name="did">The <see cref="Did"/> the tokens are associated with.</param>
-        /// <param name="refreshJwt">The refresh token to restore the session for.</param>
-        /// <param name="service">The <see cref="Uri"/> of the PDS that issued the tokens.</param>
-        /// <param name="cancellationToken">An optional cancellation token that can be used by other objects or threads to receive notice of cancellation.</param>
-        /// <returns>The task object representing the asynchronous operation.</returns>
-        /// <exception cref="ArgumentNullException">Thrown when <paramref name="did"/>, <paramref name="refreshJwt"/> or <paramref name="service"/> is null.</exception>
-        public async Task<bool> ResumeSession(Did did, string refreshJwt, Uri service, CancellationToken cancellationToken = default)
-        {
-            ArgumentNullException.ThrowIfNull(did);
-            ArgumentException.ThrowIfNullOrWhiteSpace(refreshJwt);
-            ArgumentNullException.ThrowIfNull(service);
-
-            return await ResumeSession(did, null, refreshJwt, service, cancellationToken).ConfigureAwait(false);
-        }
-
-        /// <summary>
-        /// Resumes a session on the <paramref name="service"/> from either the <paramref name="accessJwt"/> or the <paramref name="refreshJwt"/>.
-        /// </summary>
-        /// <param name="did">The <see cref="Did"/> the tokens are associated with.</param>
-        /// <param name="accessJwt">The access token to restore the session for.</param>
-        /// <param name="refreshJwt">The refresh token to restore the session for.</param>
-        /// <param name="service">The <see cref="Uri"/> of the PDS that issued the tokens.</param>
-        /// <param name="cancellationToken">An optional cancellation token that can be used by other objects or threads to receive notice of cancellation.</param>
-        /// <returns>The task object representing the asynchronous operation.</returns>
-        /// <exception cref="ArgumentNullException">Thrown when <paramref name="did"/>, <paramref name="refreshJwt"/> or <paramref name="service"/> is null.</exception>
-        /// <exception cref="SessionRestorationFailedException">Thrown when the session recreated on the PDS does not match the expected <paramref name="did"/>.</exception>
-        public async Task<bool> ResumeSession(Did did, string? accessJwt, string refreshJwt, Uri service, CancellationToken cancellationToken = default)
-        {
-            ArgumentNullException.ThrowIfNull(did);
-            ArgumentException.ThrowIfNullOrWhiteSpace(refreshJwt);
-            ArgumentNullException.ThrowIfNull(service);
-
-            Session? restoredSession = null;
-            bool wereTokensRefreshed = false;
-
-            Logger.RestoreSessionCalled(_logger, did, service);
-
-            // Try the access token first if there is one.
-            if (!string.IsNullOrEmpty(accessJwt) && GetTimeToJwtTokenExpiry(accessJwt) > new TimeSpan(0, 5, 0))
-            {
-                AtProtoHttpResult<GetSessionResponse> getSessionResult = await GetSession(accessJwt, service, cancellationToken).ConfigureAwait(false);
-                if (getSessionResult.Succeeded)
-                {
-                    restoredSession = new Session(service, getSessionResult.Result, accessJwt, refreshJwt);
-                }
-            }
-
-            // If that failed, try refreshing the session to get a new token, then try again.
-            if (restoredSession is null && !cancellationToken.IsCancellationRequested)
-            {
-                AtProtoHttpResult<RefreshSessionResponse> refreshSessionResult =
-                        await AtProtoServer.RefreshSession(
-                            refreshJwt,
-                            service,
-                            httpClient: HttpClient,
-                            loggerFactory: LoggerFactory,
-                            cancellationToken: cancellationToken).ConfigureAwait(false);
-
-                if (refreshSessionResult.Succeeded)
-                {
-                    if (!await ValidateJwtToken(refreshSessionResult.Result.AccessJwt, refreshSessionResult.Result.Did, service).ConfigureAwait(false))
-                    {
-                        throw new SecurityTokenValidationException("The issued access token could not be validated.");
-                    }
-
-                    AtProtoHttpResult<GetSessionResponse> getSessionResult = await GetSession(refreshSessionResult.Result.AccessJwt, service, cancellationToken).ConfigureAwait(false);
-                    if (getSessionResult.Succeeded)
-                    {
-                        wereTokensRefreshed = true;
-                        restoredSession = new Session(service, getSessionResult.Result, refreshSessionResult.Result.AccessJwt, refreshSessionResult.Result.RefreshJwt);
-                    }
-                }
-            }
-
-            if (restoredSession is not null)
-            {
-                if (restoredSession.Did != did)
-                {
-                    Logger.RestoreSessionDidValidationFailed(_logger, did, restoredSession.Did);
-                    throw new SessionRestorationFailedException("The restored session DID not match the expected DID.");
-                }
-
-                lock (_session_SyncLock)
-                {
-                    Logger.RestoreSessionSucceeded(_logger, did, service);
-
-                    Session = restoredSession;
-                    _sessionRefreshTimer ??= new();
-                    StartTokenRefreshTimer();
-
-                    if (wereTokensRefreshed && restoredSession.AccessJwt is not null && restoredSession.RefreshJwt is not null)
-                    {
-                        var sessionRefreshedEventArgs = new SessionRefreshedEventArgs(
-                            restoredSession.Did,
-                            service,
-                            restoredSession.AccessJwt,
-                            restoredSession.RefreshJwt);
-
-                        OnSessionRefreshed(sessionRefreshedEventArgs);
-                    }
-                }
-
-                return true;
-            }
-            else
-            {
-                lock (_session_SyncLock)
-                {
-                    StopTokenRefreshTimer(true);
-                }
-                return false;
-            }
->>>>>>> ee706b63
         }
 
         /// <summary>
@@ -1491,231 +953,5 @@
                 loggerFactory: LoggerFactory,
                 cancellationToken: cancellationToken).ConfigureAwait(false);
         }
-<<<<<<< HEAD
-=======
-
-        /// <summary>
-        /// Get a signed token on behalf of the requesting DID for the requested <paramref name="audience"/>.
-        /// </summary>
-        /// <param name="service">The server to request the service authentication from.</param>
-        /// <param name="audience">The DID of the service that the token will be used to authenticate with.</param>
-        /// <param name="lxm">Lexicon (XRPC) method to bind the requested token to</param>
-        /// <param name="expiry">An optional length of the time the token should be valid for.</param>
-        /// <param name="cancellationToken">A cancellation token that can be used by other objects or threads to receive notice of cancellation.</param>
-        /// <returns>The task object representing the asynchronous operation.</returns>
-        /// <exception cref="ArgumentNullException">
-        ///   Thrown when <paramref name="service"/>, <paramref name="audience"/> or <paramref name="lxm"/> is null.
-        /// </exception>
-        /// <exception cref="ArgumentOutOfRangeException">Thrown when <paramref name="expiry"/> is specified but is zero or negative.</exception>
-        public async Task<AtProtoHttpResult<string>> GetServiceAuth(
-            Uri service,
-            Did audience,
-            Nsid lxm,
-            TimeSpan? expiry = null,
-            CancellationToken cancellationToken = default)
-        {
-            ArgumentNullException.ThrowIfNull(service);
-            ArgumentNullException.ThrowIfNull(audience);
-            ArgumentNullException.ThrowIfNull(lxm);
-
-            if (expiry is not null)
-            {
-                ArgumentOutOfRangeException.ThrowIfLessThanOrEqual(expiry.Value.TotalSeconds, 0);
-            }
-
-            using (_logger.BeginScope($"GetServiceAuth()"))
-            {
-                if (expiry is not null)
-                {
-                    Logger.RequestingServiceAuthToken(_logger, Service, audience, expiry.Value.ToString("c"), lxm);
-                }
-                else
-                {
-                    Logger.RequestingServiceAuthTokenNoExpirySpecified(_logger, Service, audience, lxm);
-                }
-
-                if (!IsAuthenticated)
-                {
-                    Logger.GetServiceAuthFailedAsSessionIsAnonymous(_logger, Service);
-
-                    throw new AuthenticatedSessionRequiredException();
-                }
-
-                AtProtoHttpResult<string> result = await AtProtoServer.GetServiceAuth(
-                    audience,
-                    expiry,
-                    lxm,
-                    service,
-                    AccessToken,
-                    httpClient: HttpClient,
-                    loggerFactory: LoggerFactory,
-                    cancellationToken: cancellationToken).ConfigureAwait(false);
-
-                if (result.Succeeded)
-                {
-                    TimeSpan expiresIn = GetTimeToJwtTokenExpiry(result.Result);
-                    Logger.ServiceAuthTokenAcquired(_logger, service, audience, expiresIn.ToString("c"), lxm);
-                }
-                else
-                {
-                    Logger.ServiceAuthTokenAcquisitionFailed(
-                        _logger,
-                        service,
-                        Did,
-                        audience,
-                        lxm,
-                        result.StatusCode,
-                        result.AtErrorDetail?.Error,
-                        result.AtErrorDetail?.Message);
-                }
-
-                return result;
-            }
-        }
-
-        /// <summary>
-        /// Sets the access and refresh tokens for the current session.
-        /// </summary>
-        /// <param name="accessJwt">The new access token to use.</param>
-        /// <param name="refreshJwt">The new refresh token to use.</param>
-        /// <param name="cancellationToken">A cancellation token that can be used by other objects or threads to receive notice of cancellation.</param>
-        /// <exception cref="ArgumentNullException">Thrown when either the provided <paramref name="accessJwt"/> or <paramref name="refreshJwt"/> is null or empty.</exception>
-        /// <exception cref="AuthenticatedSessionRequiredException">Thrown when the agent is not authenticated.</exception>
-        public async Task SetTokens(string accessJwt, string refreshJwt, CancellationToken cancellationToken = default)
-        {
-            ArgumentNullException.ThrowIfNullOrEmpty(accessJwt);
-            ArgumentNullException.ThrowIfNullOrEmpty(refreshJwt);
-
-            if (Session is null)
-            {
-                throw new AuthenticatedSessionRequiredException();
-            }
-
-            if (await ValidateJwtToken(accessJwt, Session.Did, Session.Service!).ConfigureAwait(false) &&
-                await ValidateJwtToken(refreshJwt, Session.Did, Session.Service!).ConfigureAwait(false))
-            {
-                if (!cancellationToken.IsCancellationRequested)
-                {
-                    Logger.UpdateTokensCalled(_logger, Session.Did, Session.Service!);
-                    Session.UpdateAccessTokens(accessJwt, refreshJwt);
-                }
-            }
-            else
-            {
-                Logger.UpdateTokensGivenInvalidTokens(_logger, Session.Did, Session.Service!);
-                throw new SecurityTokenValidationException("The issued access token could not be validated.");
-            }
-
-            await Task.CompletedTask.ConfigureAwait(false);
-        }
-
-        private void StartTokenRefreshTimer()
-        {
-            if (_enableTokenRefresh)
-            {
-                if (Session is not null && !string.IsNullOrEmpty(AccessToken))
-                {
-                    TimeSpan accessTokenExpiresIn = GetTimeToJwtTokenExpiry(AccessToken);
-
-                    Logger.RefreshTimerStartedAccessTokenExpiresIn(_logger, accessTokenExpiresIn);
-
-                    if (accessTokenExpiresIn.TotalSeconds < 60)
-                    {
-                        Logger.RefreshTimerCallingRefreshSession(_logger);
-                        // As we're about to expire, go refresh the token
-                        RefreshSession().FireAndForget();
-                        return;
-                    }
-
-                    TimeSpan refreshIn = _refreshAccessTokenInterval;
-                    if (accessTokenExpiresIn < _refreshAccessTokenInterval)
-                    {
-                        refreshIn = accessTokenExpiresIn - new TimeSpan(0, 1, 0);
-                    }
-
-                    _sessionRefreshTimer ??= new();
-
-                    _sessionRefreshTimer.Interval = refreshIn.TotalMilliseconds >= int.MaxValue ? int.MaxValue : refreshIn.TotalMilliseconds;
-                    _sessionRefreshTimer.Elapsed += RefreshTimerElapsed;
-                    _sessionRefreshTimer.Enabled = true;
-                    _sessionRefreshTimer.Start();
-
-                    Logger.TokenRefreshTimerStarted(_logger, _sessionRefreshTimer.Interval);
-                }
-            }
-            else
-            {
-                Logger.TokenRefreshTimerStartCalledButRefreshDisabled(_logger);
-            }
-
-        }
-
-        private void StopTokenRefreshTimer(bool dispose = false)
-        {
-            if (_sessionRefreshTimer is not null)
-            {
-                _sessionRefreshTimer.Stop();
-                Logger.TokenRefreshTimerStopped(_logger);
-
-                if (dispose)
-                {
-                    _sessionRefreshTimer.Dispose();
-                    _sessionRefreshTimer = null;
-                }
-            }
-        }
-
-        private static TimeSpan GetTimeToJwtTokenExpiry(string jwt)
-        {
-            if (string.IsNullOrEmpty(jwt))
-            {
-                throw new ArgumentNullException(nameof(jwt));
-            }
-
-            JsonWebToken jsonWebToken = new(jwt);
-
-            DateTime validUntil = jsonWebToken.ValidTo.ToUniversalTime();
-            DateTime now = DateTime.Now.ToUniversalTime();
-
-            TimeSpan validityPeriod = validUntil - now;
-
-            return validityPeriod;
-        }
-
-        private static async Task<bool> ValidateJwtToken(string jwt, Did did, Uri service)
-        {
-            bool isValid = false;
-
-            // Disable issuer and signature validation because the Bluesky PDS implementation does not expose a
-            // .well-known/openid-configuration endpoint to retrieve the issuer and signing key from.
-            TokenValidationParameters validationParameters = new()
-            {
-                ValidateAudience = true,
-                ValidAudience = $"did:web:{service.Host}",
-                ValidateIssuer = false,
-                ValidateIssuerSigningKey = false,
-                ValidateLifetime = true,
-                IssuerSigningKeyValidator = (securityKey, securityToken, validationParameters) => true,
-                SignatureValidator = (token, validationParameters) => new JsonWebToken(token)
-            };
-
-            JsonWebTokenHandler tokenHandler = new();
-            TokenValidationResult validationResult = await tokenHandler.ValidateTokenAsync(jwt, validationParameters).ConfigureAwait(false);
-
-            if (validationResult.IsValid)
-            {
-                // Validate the subject matches the expected DID.
-                isValid = string.Equals((string?)validationResult.Claims.FirstOrDefault(c => c.Key == "sub").Value, did.ToString(), StringComparison.OrdinalIgnoreCase);
-            }
-
-            return isValid;
-        }
-
-        private void RefreshTimerElapsed(object? sender, ElapsedEventArgs e)
-        {
-            Logger.BackgroundTokenRefreshFired(_logger);
-            RefreshSession().FireAndForget();
-        }
->>>>>>> ee706b63
     }
 }