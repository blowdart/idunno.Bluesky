--- conflicted
+++ resolved
@@ -24,7 +24,9 @@
         [LoggerMessage(4, LogLevel.Error, "CreateSession failed {statusCode}")]
         internal static partial void CreateSessionFailed(ILogger logger, HttpStatusCode statusCode);
 
-<<<<<<< HEAD
+        [LoggerMessage(5, LogLevel.Debug, "CreateSession for {loginIdentifier} created session #{sessionIdentifier} on {service}")]
+        internal static partial void SessionCreated(ILogger logger, string loginIdentifier, Guid sessionIdentifier, Uri service);
+
         [LoggerMessage(6, LogLevel.Debug, "CreateSession with GetSession succeeded with access token for {did} on {service}")]
         internal static partial void SessionCreatedFromOAuthLogin(ILogger logger, string did, Uri service);
 
@@ -36,10 +38,6 @@
 
         [LoggerMessage(9, LogLevel.Debug, "Login() called with DPoP bound OAuthCredentials for {did} on {service}.")]
         internal static partial void AgentAuthenticatedWithDPoPOAuthCredentials(ILogger logger, string did, Uri service);
-=======
-        [LoggerMessage(5, LogLevel.Debug, "CreateSession for {loginIdentifier} created session #{sessionIdentifier} on {service}")]
-        internal static partial void SessionCreated(ILogger logger, string loginIdentifier, Guid sessionIdentifier, Uri service);
->>>>>>> ee706b63
 
         // Delete session logging
         [LoggerMessage(10, LogLevel.Debug, "Logout called for {did} on {service}")]
@@ -270,7 +268,6 @@
         [LoggerMessage(506, LogLevel.Error, "HTTP request for {handle} to {Uri} failed with HTTP status code of {statusCode}")]
         internal static partial void HttpHandleResolutionRequestFailed(ILogger logger, Handle handle, Uri uri, HttpStatusCode statusCode);
 
-<<<<<<< HEAD
         // AtProtoServer auth logging
         [LoggerMessage(600, LogLevel.Debug, "Generated oauth login {loginUri} for {authority}, correlation {correlation}")]
         internal static partial void OAuthLoginUriGenerated(ILogger logger, Uri authority, Uri loginUri, Guid correlation);
@@ -301,7 +298,6 @@
 
         [LoggerMessage(612, LogLevel.Debug, "OAuthClient refresh succeeded, token issued by authority {authority}")]
         internal static partial void OAuthClientRefreshSucceeded(ILogger logger, Uri authority);
-=======
 
         // Agent flow logging
         [LoggerMessage(750, LogLevel.Debug, "Agent disposing")]
@@ -309,7 +305,6 @@
 
         [LoggerMessage(751, LogLevel.Debug, "Stopping session refresh timer")]
         internal static partial void AgentDisposeStoppingRefreshTimer(ILogger logger);
->>>>>>> ee706b63
 
     }
 }